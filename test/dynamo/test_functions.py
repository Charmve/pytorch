--- conflicted
+++ resolved
@@ -2021,7 +2021,17 @@
                 opt_fn = torch._dynamo.optimize(nopython=True)(fn)
                 self.assertEqual(opt_fn(), fn())
 
-<<<<<<< HEAD
+    def test_rand_inlined(self):
+        @torch.compile(backend="eager", dynamic=True)
+        def fn():
+            idx_size = [10]
+            idx_size[random.randint(0, 0)] = random.randint(1, 8)
+            t = tuple(idx_size)
+            src_size = [random.randint(1, 5) + s for s in idx_size]
+            idx = torch.empty(t)
+
+        fn()
+
     def test_rand_tensor_partial(self):
         from collections import namedtuple
         from functools import partial
@@ -2048,18 +2058,6 @@
             t3 = t1 + t2
 
         func()
-=======
-    def test_rand_inlined(self):
-        @torch.compile(backend="eager", dynamic=True)
-        def fn():
-            idx_size = [10]
-            idx_size[random.randint(0, 0)] = random.randint(1, 8)
-            t = tuple(idx_size)
-            src_size = [random.randint(1, 5) + s for s in idx_size]
-            idx = torch.empty(t)
-
-        fn()
->>>>>>> 5fd0f73d
 
     def test_elipsis(self):
         @torch.compile(backend="eager", fullgraph=True)
