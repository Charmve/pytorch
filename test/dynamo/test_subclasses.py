--- conflicted
+++ resolved
@@ -22,6 +22,7 @@
     jagged_from_list,
     jagged_from_tensor_and_lengths,
     nested_view_from_values_offsets,
+    NestedTensor,
 )
 from torch.testing._internal.common_utils import (
     instantiate_parametrized_tests,
@@ -1338,30 +1339,13 @@
             def backend(gm, args):
                 context = torch._guards.TracingContext.get()
                 guards = [str(g.expr) for g in context.fake_mode.shape_env.guards]
-                ranges = [
-                    f"{s}: [{vr.lower}, {vr.upper}]"
-                    for s, vr in context.fake_mode.shape_env.var_to_range.items()
-                ]
-                self.assertExpectedInline("\n".join(guards), "")
-                self.assertExpectedInline(
-                    "\n".join(ranges),
-                    """\
-<<<<<<< HEAD
-s0: [2, 9223372036854775806]
-s1: [2, 9223372036854775805]
-s3: [2, 9223372036854775806]
-s4: [3, 9223372036854775806]
-s6: [2, 9223372036854775806]
-s7: [2, 9223372036854775806]
-s8: [2, 9223372036854775806]
-s9: [2, 2]""",
-=======
-s0: [2, 9223372036854775805]
-s2: [2, 9223372036854775806]
-s3: [3, 9223372036854775806]
-s5: [2, 9223372036854775806]""",
->>>>>>> 3bf4acd4
-                )
+
+                # varies based on the type of view
+                guard_str = "\n".join(guards)
+                if isinstance(nt_view._base, NestedTensor):
+                    self.assertExpectedInline(guard_str, """Eq(s3 - 1, s0)""")
+                else:
+                    self.assertExpectedInline(guard_str, """""")
                 return gm
 
             torch._dynamo.reset()
