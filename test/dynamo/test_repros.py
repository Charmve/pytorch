--- conflicted
+++ resolved
@@ -951,7 +951,21 @@
         out_test = f_compiled(x2)
         self.assertEqual(out_ref, out_test)
 
-<<<<<<< HEAD
+    # https://github.com/pytorch/pytorch/issues/90552
+    def test_intermediate_leaf_requires_grad(self):
+        def f(x):
+            leaf = torch.ones(2, requires_grad=True)
+            return leaf, leaf * 2
+
+        f_compiled = torch.compile(f, backend="aot_eager")
+        x = torch.arange(4, dtype=torch.float32).reshape(2, 2)
+
+        leaf, out = f(x)
+        leaf_test, out_test = f_compiled(x)
+        out.sum().backward()
+        out_test.sum().backward()
+        self.assertEqual(leaf.grad, leaf_test.grad)
+
     # https://github.com/pytorch/pytorch/issues/113263
     def test_unpack_hooks_dont_run_during_tracing(self):
         def f(x, y):
@@ -985,22 +999,6 @@
             out_test.sum().backward()
             self.assertEqual(pack_count, 1)
             self.assertEqual(unpack_count, 1)
-=======
-    # https://github.com/pytorch/pytorch/issues/90552
-    def test_intermediate_leaf_requires_grad(self):
-        def f(x):
-            leaf = torch.ones(2, requires_grad=True)
-            return leaf, leaf * 2
-
-        f_compiled = torch.compile(f, backend="aot_eager")
-        x = torch.arange(4, dtype=torch.float32).reshape(2, 2)
-
-        leaf, out = f(x)
-        leaf_test, out_test = f_compiled(x)
-        out.sum().backward()
-        out_test.sum().backward()
-        self.assertEqual(leaf.grad, leaf_test.grad)
->>>>>>> d0d68486
 
     # See https://github.com/pytorch/pytorch/issues/97745
     def test_gan_repro_trying_to_backward_through_the_graph_a_second_time(self):
