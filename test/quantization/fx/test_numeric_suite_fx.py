--- conflicted
+++ resolved
@@ -8,16 +8,11 @@
 import torch
 import torch.nn as nn
 import torch.nn.functional as F
-<<<<<<< HEAD
 from torch.ao.quantization import (
     default_dynamic_qconfig,
     QConfigMapping,
 )
 import torch.nn.quantized as nnq
-=======
-from torch.ao.quantization import default_dynamic_qconfig
-import torch.ao.nn.quantized as nnq
->>>>>>> e9dff858
 toq = torch.ops.quantized
 from torch.ao.quantization.quantize_fx import (
     convert_fx,
@@ -2081,10 +2076,11 @@
     """
 
     def _test_impl(self, m, example_input, qconfig_mappings):
-        backend_config_dict = get_native_backend_config_dict()
+        backend_config = get_native_backend_config()
 
         msp = prepare_n_shadows_model(
-            m, example_input, qconfig_mappings, backend_config_dict)
+            m, example_input, qconfig_mappings, backend_config)
+        # print('msp', msp)
 
         for _ in range(2):
             msp(*example_input)
@@ -2159,6 +2155,8 @@
                 x = F.linear(x, self.w1, self.b1)
                 x = F.relu(x)
                 x = x + x
+                x = torch.cat([x,])
+                x = torch.cat((x,))
                 # TODO: enable below after FX graph mode quantization handles
                 # it, currently this is not supported
                 # x = F.linear(input=x, weight=self.w1, bias=self.b1)
@@ -2171,7 +2169,6 @@
             QConfigMapping().set_global(torch.quantization.default_qconfig),
             QConfigMapping().set_global(torch.quantization.default_per_channel_qconfig),
         ]
-        backend_config_dict = get_native_backend_config_dict()
         self._test_impl(m, example_input, qconfig_mappings)
 
     @skip_if_no_torchvision
@@ -2185,7 +2182,6 @@
             QConfigMapping().set_global(torch.quantization.default_qconfig),
             QConfigMapping().set_global(torch.quantization.default_dynamic_qconfig),
         ]
-        backend_config_dict = get_native_backend_config_dict()
         self._test_impl(m, example_input, qconfig_mappings)
 
 
