--- conflicted
+++ resolved
@@ -7,10 +7,7 @@
 from torch._C import FileCheck
 from torch._dynamo.utils import same
 from torch._inductor.utils import run_and_get_triton_code
-<<<<<<< HEAD
 from torch.fx.experimental.proxy_tensor import make_fx
-=======
->>>>>>> a144eb50
 from torch.testing._internal.common_distributed import (
     MultiProcessTestCase,
     requires_nccl,
@@ -191,7 +188,6 @@
             output = torch.ops._c10d_functional.wait_tensor(output)
             assert output.eq(self.rank * i).all()
 
-<<<<<<< HEAD
     @skip_if_lt_x_gpu(2)
     def test_all_reduce__functionalization_and_reinplace(self) -> None:
         self._init_process_group()
@@ -253,8 +249,33 @@
             .run(code)
         )
 
-=======
->>>>>>> a144eb50
+    @skip_if_lt_x_gpu(2)
+    def test_all_to_all_single(self) -> None:
+        self._init_process_group()
+        torch.cuda.set_device(self.device)
+
+        torch.manual_seed(42)
+        send_sz_matrix = torch.randint(0, 20, (self.world_size, self.world_size))
+
+        input_split_sizes = send_sz_matrix[self.rank].tolist()
+        output_split_sizes = send_sz_matrix[:, self.rank].tolist()
+        input = torch.full((sum(input_split_sizes),), float(self.rank)).cuda()
+
+        output = torch.ops._c10d_functional.all_to_all_single(
+            input,
+            output_split_sizes,
+            input_split_sizes,
+            "default",
+        )
+        output = torch.ops._c10d_functional.wait_tensor(output)
+        expect = torch.cat(
+            [
+                torch.full((sz,), float(rank)).cuda()
+                for rank, sz in enumerate(output_split_sizes)
+            ]
+        )
+        assert output.eq(expect).all()
+
     @unittest.skipIf(not has_triton(), "Inductor+gpu needs triton and recent GPU arch")
     def test_inductor_all_reduce_single(self):
         torch._inductor.config.debug = True
@@ -424,10 +445,6 @@
         args = [torch.rand(4, 4, device=self.device) for _ in range(4)]
         compiled = torch.compile(func)
         code = run_and_get_triton_code(compiled, args)
-<<<<<<< HEAD
-=======
-        print(code)
->>>>>>> a144eb50
         (
             FileCheck()
             .check(
@@ -516,6 +533,60 @@
         correct = func(args)
         assert same(out, correct), f"{out} va {correct}"
 
+    @unittest.skipIf(not has_triton(), "Inductor+gpu needs triton and recent GPU arch")
+    def test_inductor_all_to_all_single(self):
+        torch._inductor.config.debug = True
+        self._init_process_group()
+        torch.cuda.set_device(self.device)
+
+        def _tolist_with_constrain_as_size(tensor):
+            lst = tensor.tolist()
+            for elem in lst:
+                torch._constrain_as_size(elem)
+            return lst
+
+        def func(
+            input: torch.Tensor,
+            output_split_sizes: torch.Tensor,
+            input_split_sizes: torch.Tensor,
+        ) -> torch.Tensor:
+            output = torch.ops._c10d_functional.all_to_all_single(
+                input,
+                _tolist_with_constrain_as_size(output_split_sizes),
+                _tolist_with_constrain_as_size(input_split_sizes),
+                "default",
+            )
+            return torch.ops._c10d_functional.wait_tensor(output)
+
+        torch.manual_seed(42)
+        send_sz_matrix = torch.randint(0, 20, (self.world_size, self.world_size))
+
+        input_split_sizes = send_sz_matrix[self.rank]
+        output_split_sizes = send_sz_matrix[:, self.rank].contiguous()
+        input = torch.full((input_split_sizes.sum().item(),), float(self.rank)).cuda()
+
+        with torch._dynamo.config.patch(
+            dynamic_shapes=True,
+            capture_dynamic_output_shape_ops=True,
+            capture_scalar_outputs=True,
+        ):
+            compiled = torch.compile(func, dynamic=True)
+            code = run_and_get_triton_code(
+                compiled, input, output_split_sizes, input_split_sizes
+            )
+        (
+            FileCheck()
+            .check_regex(
+                "torch.ops._c10d_functional.all_to_all_single.default\\("
+                "arg\\d+_\\d+, \\[i\\d+, i\\d+\\], \\[i\\d+, i\\d+\\]"
+            )
+            .check("torch.ops._c10d_functional.wait_tensor.default(")
+            .run(code)
+        )
+        out = compiled(input, output_split_sizes, input_split_sizes)
+        correct = func(input, output_split_sizes, input_split_sizes)
+        assert same(out, correct), f"{out} va {correct}"
+
 
 if __name__ == "__main__":
     run_tests()