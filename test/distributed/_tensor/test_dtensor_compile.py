--- conflicted
+++ resolved
@@ -475,21 +475,11 @@
         self.assertEqual(cnt.frame_count, 1)
 
         code = run_and_get_triton_code(compiled_model, inp)
-<<<<<<< HEAD
-        # Check that `buf2` is correctly waited on before first use.
-        # fmt: off
-        FileCheck() \
-            .check("buf1_work = dist.all_gather_into_tensor(buf1[0]") \
-            .check("buf2 = buf1[0]") \
-            .check("buf3 = _wait_tensor(buf2)") \
-            .check("extern_kernels.mm(buf3,") \
-            .run(code)
-=======
         if use_native_funcol:
             FileCheck().check(
                 "buf0 = torch.ops._c10d_functional.all_gather_into_tensor.default(primal"
             ).check("buf1 = torch.ops._c10d_functional.wait_tensor.default(buf0").check(
-                "extern_kernels.mm(buf0,"
+                "extern_kernels.mm(buf1,"
             ).run(
                 code
             )
@@ -499,10 +489,9 @@
             FileCheck() \
                 .check("buf1_work = dist.all_gather_into_tensor(buf1[0]") \
                 .check("buf2 = buf1[0]") \
-                .check("buf2 = _wait_tensor(buf2)") \
-                .check("extern_kernels.mm(buf2,") \
+                .check("buf3 = _wait_tensor(buf2)") \
+                .check("extern_kernels.mm(buf3,") \
                 .run(code)
->>>>>>> 8d738245
 
 
 @instantiate_parametrized_tests
