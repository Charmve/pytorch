# Owner(s): ["oncall: distributed"]

import copy
import math
import os
import random
import re
import signal
import sys
import tempfile
import threading
import pickle
import time
import warnings
from contextlib import contextmanager
from datetime import datetime, timedelta
from itertools import chain, product
from unittest import SkipTest, mock
from enum import auto, Enum

import torch
import torch.distributed as c10d

if not c10d.is_available() or not c10d.is_nccl_available():
    print("c10d NCCL not available, skipping tests", file=sys.stderr)
    sys.exit(0)

import test_c10d_common
import torch.distributed as dist
import torch.distributed.algorithms.ddp_comm_hooks.default_hooks as default
import torch.distributed.algorithms.ddp_comm_hooks.powerSGD_hook as powerSGD
import torch.nn.functional as F
import torch.testing._internal.common_utils as common
from typing import Dict, List
from test_c10d_common import gpus_for_rank, DoubleGpuNet, ConvNet, ModuleForDdpCommHook
from torch import nn
from torch._C._distributed_c10d import OpType
from torch.nn.parallel import DistributedDataParallel
from torch.testing._internal.common_cuda import TEST_MULTIGPU
from torch.testing._internal.common_distributed import (
    MultiProcessTestCase,
    init_multigpu_helper,
    requires_nccl,
    requires_gloo,
    requires_nccl_version,
    skip_if_lt_x_gpu,
    get_timeout,
    skip_if_rocm,
    with_dist_debug_levels,
    with_nccl_blocking_wait,
)
from torch.testing._internal.common_utils import (
    TestCase,
    run_tests,
    retry_on_connect_failures,
    skipIfRocm,
    TEST_WITH_DEV_DBG_ASAN,
    TEST_WITH_ROCM,
    parametrize,
    instantiate_parametrized_tests,
    skip_but_pass_in_sandcastle,
    skip_but_pass_in_sandcastle_if,
    TEST_CUDA
)

if TEST_WITH_DEV_DBG_ASAN:
    print(
        "Skip ASAN as torch + multiprocessing spawn have known issues", file=sys.stderr
    )
    sys.exit(0)

# bfloat16 is only supported by CUDA 11+
BFLOAT16_AVAILABLE = (
    torch.cuda.is_available()
    and
    (
        (torch.version.cuda is not None and int(torch.version.cuda.split('.')[0]) >= 11)
        or torch.version.hip is not None
    )
)

class RendezvousEnvTest(TestCase):
    @retry_on_connect_failures
    @requires_nccl()
    @skip_but_pass_in_sandcastle_if(not TEST_CUDA, "No GPUs available, skipping test")
    def test_common_errors(self):
        vars = {
            "WORLD_SIZE": "1",
            "RANK": "0",
            "MASTER_ADDR": "127.0.0.1",
            "MASTER_PORT": str(common.find_free_port()),
        }

        class Env:
            def __init__(self, vars):
                self.env_patcher = mock.patch.dict(os.environ, vars, clear=True)

            def __enter__(self):
                self.env_patcher.start()

            def __exit__(self, type, value, traceback):
                self.env_patcher.stop()

        def without(d, key):
            d = d.copy()
            d.pop(key)
            return d

        def withouts(d, keys):
            d = d.copy()
            for key in keys:
                d.pop(key)
            return d

        with Env(without(vars, "WORLD_SIZE")):
            self.assertEqual(None, os.environ.get("WORLD_SIZE"))
            with self.assertRaisesRegex(ValueError, "WORLD_SIZE expected"):
                gen = c10d.rendezvous("env://")
                next(gen)
            c10d.init_process_group(backend="nccl", world_size=1)
            self.assertEqual(c10d.get_rank(), 0)
            self.assertEqual(c10d.get_world_size(), 1)
            c10d.destroy_process_group()

        with Env(without(vars, "RANK")):
            self.assertEqual(None, os.environ.get("RANK"))
            with self.assertRaisesRegex(ValueError, "RANK expected"):
                gen = c10d.rendezvous("env://")
                next(gen)
            c10d.init_process_group(backend="nccl", rank=0)
            self.assertEqual(c10d.get_rank(), 0)
            self.assertEqual(c10d.get_world_size(), 1)
            c10d.destroy_process_group()

        with Env(withouts(vars, ["RANK", "WORLD_SIZE"])):
            self.assertEqual(None, os.environ.get("RANK"))
            self.assertEqual(None, os.environ.get("WORLD_SIZE"))
            c10d.init_process_group(backend="nccl", rank=0, world_size=1)
            self.assertEqual(c10d.get_rank(), 0)
            self.assertEqual(c10d.get_world_size(), 1)
            c10d.destroy_process_group()

        with Env(vars):
            c10d.init_process_group(backend="nccl")
            self.assertEqual(c10d.get_rank(), 0)
            self.assertEqual(c10d.get_world_size(), 1)
            c10d.destroy_process_group()

        with Env(without(vars, "MASTER_ADDR")):
            self.assertEqual(None, os.environ.get("MASTER_ADDR"))
            with self.assertRaisesRegex(ValueError, "MASTER_ADDR expected"):
                gen = c10d.rendezvous("env://")
                next(gen)

        with Env(without(vars, "MASTER_PORT")):
            self.assertEqual(None, os.environ.get("MASTER_PORT"))
            with self.assertRaisesRegex(ValueError, "MASTER_PORT expected"):
                gen = c10d.rendezvous("env://")
                next(gen)

        with Env(without(vars, "WORLD_SIZE")):
            self.assertEqual(None, os.environ.get("WORLD_SIZE"))
            gen = c10d.rendezvous(f"env://?world_size={1}")
            _, _, size = next(gen)
            self.assertEqual(size, 1)

        with Env(without(vars, "RANK")):
            self.assertEqual(None, os.environ.get("RANK"))
            gen = c10d.rendezvous(f"env://?rank={0}")
            _, rank, _ = next(gen)
            self.assertEqual(rank, 0)

        with Env(withouts(vars, ["RANK", "WORLD_SIZE"])):
            self.assertEqual(None, os.environ.get("RANK"))
            self.assertEqual(None, os.environ.get("WORLD_SIZE"))
            gen = c10d.rendezvous(f"env://?rank={0}&world_size={1}")
            _, rank, size = next(gen)
            self.assertEqual(rank, 0)
            self.assertEqual(size, 1)


class TimeoutTest(test_c10d_common.AbstractTimeoutTest, TestCase):
    @requires_nccl()
    @retry_on_connect_failures
    @skip_but_pass_in_sandcastle_if(not TEST_CUDA, "No GPUs available, skipping test")
    def test_default_store_timeout_nccl(self):
        self._test_default_store_timeout("nccl")


class ProcessGroupNCCLNoGPUTest(TestCase):
    MAIN_PROCESS_RANK = 0

    def setUp(self):
        self.rank = self.MAIN_PROCESS_RANK
        self.world_size = 1
        self.file = tempfile.NamedTemporaryFile(delete=False)

    def tearDown(self):
        pass

    @requires_nccl()
    @skip_but_pass_in_sandcastle_if(TEST_CUDA, "GPUs are available, skipping test")
    def test_init_no_gpus(self):
        store = c10d.FileStore(self.file.name, self.world_size)
        with self.assertRaisesRegex(
            ValueError, "ProcessGroupNCCL is only supported with GPUs, no GPUs found!"
        ):
            c10d.ProcessGroupNCCL(store, self.rank, self.world_size)


class ProcessGroupNCCLTest(MultiProcessTestCase):
    def _create_process_group_nccl(self, store, opts, device_id=None):
        # create nccl processgroup with opts
        c10d.init_process_group(
            "nccl",
            world_size=self.world_size,
            rank=self.rank,
            store=store,
            pg_options=opts,
            device_id=device_id)
        pg = c10d.distributed_c10d._get_default_group()
        return pg

    def opts(self, high_priority_stream=False):
        opts = c10d.ProcessGroupNCCL.Options()
        opts.is_high_priority_stream = high_priority_stream
        return opts

    def setUp(self):
        super().setUp()
        # TORCH_NCCL_BLOCKING_WAIT overrides TORCH_NCCL_ASYNC_ERROR_HANDLING hence tests
        # that use TORCH_NCCL_BLOCKING_WAIT will test it as expected.
        os.environ["TORCH_NCCL_ASYNC_ERROR_HANDLING"] = "1"
        # self.num_gpus = torch.cuda.device_count()
        self._spawn_processes()

    def tearDown(self):
        super().tearDown()
        try:
            os.remove(self.file_name)
        except OSError:
            pass

    @property
    def world_size(self):
        return 2

    @property
    def rank_to_GPU(self):
        # return rank to GPU map
        return init_multigpu_helper(self.world_size, "nccl")

    @requires_nccl()
    @skip_but_pass_in_sandcastle_if(not TEST_MULTIGPU, "NCCL test requires 2+ GPUs")
    def test_empty_tensors(self):
        store = c10d.FileStore(self.file_name, self.world_size)
        pg = self._create_process_group_nccl(store, self.opts())
        local_device_idx = self.rank_to_GPU[self.rank][0]

        xs = [torch.FloatTensor([]).cuda(local_device_idx)]
        pg.broadcast(xs).wait()
        self.assertEqual(0, xs[0].numel())

        pg.allreduce(xs).wait()
        self.assertEqual(0, xs[0].numel())

        pg.reduce(xs).wait()
        self.assertEqual(0, xs[0].numel())

        ys = [[torch.FloatTensor([]).cuda(local_device_idx) for _ in range(self.world_size)]]
        pg.allgather(ys, xs).wait()
        for y in ys[0]:
            self.assertEqual(0, y.numel())

        ys = [torch.FloatTensor([]).cuda(local_device_idx)]
        xs = [[torch.FloatTensor([]).cuda(local_device_idx) for _ in range(self.world_size)]]
        pg.reduce_scatter(ys, xs).wait()
        self.assertEqual(0, ys[0].numel())

    @requires_nccl()
    @skip_but_pass_in_sandcastle_if(not TEST_MULTIGPU, "NCCL test requires 2+ GPUs")
    def test_broadcast_ops(self):
        store = c10d.FileStore(self.file_name, self.world_size)
        pg = self._create_process_group_nccl(store, self.opts())

        def broadcast(xs, rootRank, rootTensor):
            opts = c10d.BroadcastOptions()
            opts.rootRank = rootRank
            opts.rootTensor = rootTensor
            work = pg.broadcast(xs, opts)
            work.wait()
            return xs

        # Every rank is root once
        for i in range(self.world_size):
            # Run with 1 input tensor
            x = torch.tensor([self.rank]).cuda(self.rank_to_GPU[self.rank][0])
            output = broadcast([x], i, 0)
            self.assertEqual(torch.tensor([i]), output[0])

            expected_tensor = torch.empty([i + 1, i + 1]).fill_(i + 1)
            xs = [torch.empty([i + 1, i + 1]).fill_(-1).cuda(device=device_idx) for device_idx in self.rank_to_GPU[self.rank]]

            # test with multiple input tensors (multiple gpu in one rank)
            for j in range(len(xs)):
                if self.rank == i:
                    xs[j] = expected_tensor.cuda(device=self.rank_to_GPU[self.rank][j])

                broadcast(xs, i, j)

                for tensor in xs:
                    self.assertEqual(tensor, expected_tensor)

    @requires_nccl()
    @skip_but_pass_in_sandcastle_if(not TEST_MULTIGPU, "NCCL test requires 2+ GPUs")
    def test_sparse_allreduce_ops(self):
        store = c10d.FileStore(self.file_name, self.world_size)
        pg = self._create_process_group_nccl(store, self.opts())

        indices = torch.tensor([[0, 1]])
        values = torch.tensor([[1, 2, 0], [4, 0, 6]])
        sparse_tensor = torch.sparse_coo_tensor(indices, values, size=(2, 3)).to(self.rank)

        # sparse allreduce call is wrapped in a try catch since the c10d API is only available in the nccl experimental branch
        try:
            tensor_list = [sparse_tensor]
            work = pg.allreduce(tensor_list)
            work.wait()

            # tensor_list is a list of size 1, with the allreduce output as a dense tensor
            a = torch.tensor([[2, 4, 0], [8, 0, 12]]).to(self.rank)
            self.assertEqual(tensor_list[0], a)
        except RuntimeError as e:
            if "allreduce_sparse is only available in the NCCL experimental branch." in str(e):
                pass
            else:
                # Rethrow the exception if it's a different error
                raise

    @requires_nccl()
    @skip_but_pass_in_sandcastle_if(not TEST_MULTIGPU, "NCCL test requires 2+ GPUs")
    def test_allreduce_ops(self):
        store = c10d.FileStore(self.file_name, self.world_size)
        device_count = torch.cuda.device_count()
        pg = self._create_process_group_nccl(store, self.opts())
        local_device_id = self.rank_to_GPU[self.rank][0]

        def allreduce(tensors, op):
            opts = c10d.AllreduceOptions()
            opts.reduceOp = op
            work = pg.allreduce(tensors, opts)
            work.wait()

        # Sum
        tensors = [torch.tensor([self.rank + 1]).cuda(local_device_id)]

        allreduce(tensors, c10d.ReduceOp.SUM)

        ndev = self.world_size
        self.assertEqual(
            torch.tensor([ndev * (ndev + 1) // 2]),
            tensors[0],
        )

        # Avg (only available for NCCL 2.10+)
        if torch.cuda.nccl.version() >= (2, 10, 0):
            tensors = [torch.tensor([self.rank + 1.]).cuda(local_device_id)]

            allreduce(tensors, c10d.ReduceOp.AVG)
            ndev = self.world_size
            self.assertEqual(
                torch.tensor([ndev * (ndev + 1.) / (2. * ndev)]),
                tensors[0],
            )

        # Premul Sum
        if torch.cuda.nccl.version() >= (2, 11, 1):
            for dtype in torch.half, torch.float, torch.double:
                for factor in (3.0, torch.tensor([5.0], device=local_device_id, dtype=dtype)):
                    tensors = [torch.tensor([self.rank + 1]).cuda(local_device_id).to(dtype=dtype)]

                    allreduce(tensors, c10d._make_nccl_premul_sum(factor))

                    self.assertEqual(
                        factor * torch.tensor([self.world_size * (self.world_size + 1) / 2],
                                              dtype=dtype, device=local_device_id),
                        tensors[0],
                    )

        # Product
        tensors = [torch.tensor([self.rank + 1]).cuda(local_device_id)]

        allreduce(tensors, c10d.ReduceOp.PRODUCT)
        self.assertEqual(
            torch.tensor([math.factorial(self.world_size)]), tensors[0]
        )

        # Min
        tensors = [torch.tensor([self.rank + 1]).cuda(local_device_id)]

        allreduce(tensors, c10d.ReduceOp.MIN)
        self.assertEqual(torch.tensor([1]), tensors[0])

        # Max
        tensors = [torch.tensor([self.rank + 1]).cuda(local_device_id)]

        allreduce(tensors, c10d.ReduceOp.MAX)
        self.assertEqual(torch.tensor([self.world_size]), tensors[0])

        for op, err in zip((c10d.ReduceOp.BAND, c10d.ReduceOp.BOR, c10d.ReduceOp.BXOR),
                           ("ReduceOp.BAND", "ReduceOp.BOR", "ReduceOp.BXOR")):
            with self.assertRaisesRegex(
                    ValueError, "Cannot use " + err + " with NCCL"
            ):
                allreduce(tensors, op)


    @requires_nccl()
    @skip_but_pass_in_sandcastle_if(not TEST_MULTIGPU, "NCCL test requires 2+ GPUs")
    def test_alltoall_ops_with_cudafree_race(self):
        store = c10d.FileStore(self.file_name, self.world_size)
        pg = self._create_process_group_nccl(store, self.opts())
        opts = c10d.AllToAllOptions()
        local_device = f"cuda:{self.rank_to_GPU[self.rank][0]}"
        torch.cuda.set_device(local_device)
        input = torch.rand(1000, 1000, device=local_device)
        output = torch.rand(1000, 1000, device=local_device)
        race_tensors = []
        # create some tensors to race with alltoall collective
        for _ in range(10):
            tmp = []
            for i in range(5):
                tmp.append(torch.rand(10 ** (3 + i), device=local_device))
            race_tensors.append(tmp)

        for i in range(10):
            race_tensors.pop()
            work = pg.alltoall_base(output, input, [], [], opts)
            # this triggers cudaFree
            torch.cuda.empty_cache()
            work.wait()
        torch.cuda.synchronize(local_device)

    @requires_nccl()
    @skip_but_pass_in_sandcastle_if(not TEST_MULTIGPU, "NCCL test requires 2+ GPUs")
    def test_allreduce_in_cudagraph(self):
        store = c10d.FileStore(self.file_name, self.world_size)
        pg = self._create_process_group_nccl(store, self.opts())
        local_device_idx = self.rank_to_GPU[self.rank][0]
        with torch.cuda.device(local_device_idx):
            xs = [torch.FloatTensor([1]).cuda(local_device_idx)]

            # single warmup
            pg.allreduce(xs).wait()
            self.assertEqual(xs[0].item(), 2)

            graph = torch.cuda.CUDAGraph()
            with torch.cuda.graph(graph):
                pg.allreduce(xs).wait()
            self.assertEqual(xs[0].item(), 2)

            graph.replay()
            graph.replay()
            self.assertEqual(xs[0].item(), 8)

    @requires_nccl()
    @skip_but_pass_in_sandcastle_if(not TEST_MULTIGPU, "NCCL test requires 2+ GPUs")
    @skipIfRocm()
    def test_nccl_watchdog_cudagraph(self):
        # test that the watchdog does not crash graphs with disallowed event query
        store = c10d.FileStore(self.file_name, self.world_size)
        pg = self._create_process_group_nccl(store, self.opts())
        rank = self.rank_to_GPU[self.rank][0]
        with torch.cuda.device(rank):
            for i in range(100):
                xs = [torch.FloatTensor([1]).cuda(rank)]
                ys = [torch.FloatTensor([4]).cuda(rank)]
                for _ in range(30):
                    pg.allreduce(xs[0]).wait()

                graph = torch.cuda.CUDAGraph()
                with torch.cuda.graph(graph):
                    xs[0] += 0.0
                    pg.allreduce(xs[0]).wait()
                    pg.allreduce(xs[0]).wait()
                    pg.allreduce(xs[0]).wait()
                    xs[0] += 0.0

                for _ in range(1400):
                    graph.replay()

    @requires_nccl()
    @skip_but_pass_in_sandcastle_if(not TEST_MULTIGPU, "NCCL test requires 2+ GPUs")
    def test_reduce_ops(self):
        store = c10d.FileStore(self.file_name, self.world_size)
        pg = self._create_process_group_nccl(store, self.opts())
        local_device_id = self.rank_to_GPU[self.rank][0]

        def reduce(xs, rootRank, rootTensor, op=None):
            opts = c10d.ReduceOptions()
            opts.rootRank = rootRank
            opts.rootTensor = rootTensor
            if op:
                opts.reduceOp = op
            work = pg.reduce(xs, opts)
            work.wait()

        # for every root tensor
        for rt in range(self.world_size):
            tensors = [torch.tensor([self.rank + 1]).cuda(local_device_id)]

            reduce(tensors, rt, 0)

            if self.rank == rt:
                self.assertEqual(
                    torch.tensor([self.world_size * (self.world_size + 1) // 2]),
                    tensors[0],
                )
            else:
                self.assertEqual(
                    torch.tensor([self.rank + 1]),
                    tensors[0],
                )

            for op, err in zip(
                (c10d.ReduceOp.BAND, c10d.ReduceOp.BOR, c10d.ReduceOp.BXOR),
                ("ReduceOp.BAND", "ReduceOp.BOR", "ReduceOp.BXOR"),
            ):
                with self.assertRaisesRegex(
                        ValueError, "Cannot use " + err + " with NCCL"
                ):
                    reduce(tensors, self.rank, rt, op)

            # Premul sum
            if torch.cuda.nccl.version() >= (2, 11, 1):
                for factor in (3.0, torch.tensor([5.0], device=local_device_id)):
                    if isinstance(factor, torch.Tensor):
                        factor_ref = factor.cpu().item()
                    else:
                        factor_ref = factor
                    float_tensors = [
                        torch.tensor(
                            [self.rank + 1.0], device=f"cuda:{local_device_id}")
                    ]
                    float_tensors_ref = [
                        torch.tensor(
                            [(self.rank + 1.0) * factor_ref], device=f"cuda:{local_device_id}")
                    ]

                    reduce(float_tensors_ref, rt, 0)
                    reduce(float_tensors, rt, 0, c10d._make_nccl_premul_sum(factor))
                    if self.rank == rt:
                        self.assertEqual(float_tensors_ref[0], float_tensors[0])

    @requires_nccl()
    @skip_but_pass_in_sandcastle_if(not TEST_MULTIGPU, "NCCL test requires 2+ GPUs")
    def test_allgather_ops(self):
        store = c10d.FileStore(self.file_name, self.world_size)
        pg = self._create_process_group_nccl(store, self.opts())
        local_device_ids = self.rank_to_GPU[self.rank]

        def allgather(output_ts, input_ts):
            work = pg.allgather(output_ts, input_ts)
            return work.wait()

        tensors = [torch.empty(2, 2).fill_(2).cuda(device=i) for i in local_device_ids]
        output_tensors = []
        expected_output = []

        output_per_gpu = ([torch.empty(2, 2).fill_(-1)] * len(local_device_ids) * self.world_size)
        expected_per_gpu = ([torch.empty(2, 2).fill_(2)] * len(local_device_ids) * self.world_size)

        for gpu in local_device_ids:
            output_tensors.append([t.cuda(device=gpu) for t in output_per_gpu])
            expected_output.append([t.cuda(device=gpu) for t in expected_per_gpu])

        result = allgather(output_tensors, tensors)

        # Verification
        self.assertEqual(output_tensors, expected_output)

    @requires_nccl()
    @skip_but_pass_in_sandcastle_if(not TEST_MULTIGPU, "NCCL test requires 2+ GPUs")
    def test_allgather_base_ops(self):
        store = c10d.FileStore(self.file_name, self.world_size)
        pg = self._create_process_group_nccl(store, self.opts())
        local_device_id = self.rank_to_GPU[self.rank][0]

        def allgather_base(output_t, input_t):
            work = pg._allgather_base(output_t, input_t)
            work.wait()

        # allgather_base is GPU number agnostic.
        # Each rank contribute one tensor regardless of GPU counts
        tensor = torch.tensor([self.rank]).cuda(local_device_id)
        output_t = torch.empty((self.world_size), dtype=tensor.dtype).cuda(local_device_id)

        allgather_base(output_t, tensor)

        # Verification
        self.assertEqual(torch.arange(self.world_size), output_t)

    @requires_nccl()
    @skip_but_pass_in_sandcastle_if(not TEST_MULTIGPU, "NCCL test requires 2+ GPUs")
    def test_allgather_base_basics(self):
        store = c10d.FileStore(self.file_name, self.world_size)
        pg = self._create_process_group_nccl(store, self.opts())
        local_device_id = self.rank_to_GPU[self.rank][0]

        def allgather_base(output_t, input_t):
            work = pg._allgather_base(output_t, input_t)
            work.wait()

        # anticipate an error
        with self.assertRaisesRegex(
            ValueError,
            "output tensor size must be equal to world_size times input tensor size",
        ):
            tensor = torch.tensor([self.rank]).cuda(local_device_id)
            output_t = torch.empty((self.world_size + 1), dtype=tensor.dtype).cuda(
                local_device_id
            )
            # fails the check because output_t is not correctly sized
            allgather_base(output_t, tensor)

        # anticipate an error
        with self.assertRaisesRegex(
            TypeError, "output tensor must have the same type as input tensor"
        ):
            tensor = torch.tensor([self.rank], dtype=torch.float).cuda(local_device_id)
            output_t = torch.empty((self.world_size + 1), dtype=torch.long).cuda(
                local_device_id
            )
            # fails the check because the dtype is different
            allgather_base(output_t, tensor)

    @requires_nccl()
    @skip_but_pass_in_sandcastle_if(not TEST_MULTIGPU, "NCCL test requires 2+ GPUs")
    def test_gather_ops(self):
        store = c10d.FileStore(self.file_name, self.world_size)
        pg = self._create_process_group_nccl(store, self.opts())
        local_device_ids = self.rank_to_GPU[self.rank]
        num_gpus = len(local_device_ids)

        def gather(output_t, input_t, rootRank):
            opts = c10d.GatherOptions()
            opts.rootRank = rootRank
            if rootRank == self.rank:
                work = pg.gather(output_t, input_t, opts)
            else:
                work = pg.gather([], input_t, opts)
            work.wait()

        # init input
        tensors = []
        for device_id in local_device_ids:
            tensors.append(torch.tensor([self.rank]).cuda(device_id))

        # init output
        output_ts = []
        for idx in range(num_gpus):
            gpu_idx = local_device_ids[idx]
            output_ts.append([])
            for rank in range(self.world_size):
                output_ts[idx].append(torch.tensor([-1]).cuda(gpu_idx))

        expected = [[torch.tensor([rank]) for rank in range(self.world_size)]]
        for rank in range(self.world_size):
            gather(output_ts, tensors, rank)
            if rank == self.rank:
                self.assertEqual(expected, output_ts)

    @requires_nccl()
    @skip_but_pass_in_sandcastle_if(not TEST_MULTIGPU, "NCCL test requires 2+ GPUs")
    def test_gather_stress(self):
        store = c10d.FileStore(self.file_name, self.world_size)
        pg = self._create_process_group_nccl(store, self.opts())
        local_device_ids = self.rank_to_GPU[self.rank]
        num_gpus = len(local_device_ids)

        def gather(output_t, input_t, rootRank):
            opts = c10d.GatherOptions()
            opts.rootRank = rootRank
            if rootRank == self.rank:
                work = pg.gather(output_t, input_t, opts)
            else:
                work = pg.gather([], input_t, opts)
            work.wait()

        stress_length = 1000

        # init input
        tensors = []
        for i in range(stress_length):
            tensors.append([])
            for device_id in local_device_ids:
                tensors[i].append(torch.tensor([self.rank]).cuda(device_id))

        # init output
        output_ts = []
        for i in range(stress_length):
            output_ts.append([[] for _ in range(num_gpus)])
            for idx, ls in enumerate(output_ts[i]):
                gpu_idx = local_device_ids[idx]
                for _ in range(self.world_size):
                    ls.append(torch.tensor([-1]).cuda(gpu_idx))

        expected = [[torch.tensor([rank]) for rank in range(self.world_size)]]
        for i in range(stress_length):
            for rank in range(self.world_size):
                gather(output_ts[i], tensors[i], rank)
                # Verification
                if rank == self.rank:
                    self.assertEqual(output_ts[i], expected)

    @requires_nccl()
    @skip_but_pass_in_sandcastle_if(not TEST_MULTIGPU, "NCCL test requires 2+ GPUs")
    def test_gather_checks(self):
        store = c10d.FileStore(self.file_name, self.world_size)
        pg = self._create_process_group_nccl(store, self.opts())
        device_id = self.rank_to_GPU[self.rank][0]

        # init input
        tensor = torch.tensor([self.rank]).cuda(device_id)

        # init output
        output_ts = []
        for rank in range(self.world_size):
            output_ts.append(torch.tensor([-1]).cuda(device_id))

        with self.assertRaisesRegex(ValueError, "invalid root rank"):
            opts = c10d.GatherOptions()
            opts.rootRank = -1
            pg.gather([output_ts], [tensor], opts)

        with self.assertRaisesRegex(TypeError, "incompatible function arguments"):
            pg.gather([output_ts], [tensor], 0)

        with self.assertRaisesRegex(ValueError, "invalid root rank"):
            opts = c10d.GatherOptions()
            opts.rootRank = self.world_size
            pg.gather([output_ts], [tensor], opts)

        with self.assertRaisesRegex(
            # throws error message from dispatcher
            RuntimeError, "There were no tensor arguments to this function"
        ):
            opts = c10d.GatherOptions()
            opts.rootRank = 0
            pg.gather([output_ts], [], opts)

    @requires_nccl()
    @skip_but_pass_in_sandcastle_if(not TEST_MULTIGPU, "NCCL test requires 2+ GPUs")
    def test_scatter_ops(self):
        store = c10d.FileStore(self.file_name, self.world_size)
        pg = self._create_process_group_nccl(store, self.opts())
        local_device_ids = self.rank_to_GPU[self.rank]
        num_gpus = len(local_device_ids)

        def scatter(output_t, input_t, rootRank):
            opts = c10d.ScatterOptions()
            opts.rootRank = rootRank
            if rootRank == self.rank:
                work = pg.scatter(output_t, input_t, opts)
            else:
                work = pg.scatter(output_t, [], opts)
            work.wait()

        # init output
        tensors = []
        for device_id in local_device_ids:
            tensors.append(torch.tensor([-1]).cuda(device_id))

        # init input
        scatter_list = []
        for idx in range(num_gpus):
            gpu_idx = local_device_ids[idx]
            scatter_list.append([])
            for rank in range(self.world_size):
                scatter_list[idx].append(torch.tensor([rank]).cuda(gpu_idx))

        # test each rank to scatter
        expected = [torch.tensor([self.rank])]
        for rank in range(self.world_size):
            scatter(tensors, scatter_list, rank)
            self.assertEqual(expected, tensors)

    @requires_nccl()
    @skip_but_pass_in_sandcastle_if(not TEST_MULTIGPU, "NCCL test requires 2+ GPUs")
    def test_scatter_stress(self):
        store = c10d.FileStore(self.file_name, self.world_size)
        pg = self._create_process_group_nccl(store, self.opts())
        local_device_ids = self.rank_to_GPU[self.rank]
        num_gpus = len(local_device_ids)

        def scatter(output_t, input_t, rootRank):
            opts = c10d.ScatterOptions()
            opts.rootRank = rootRank
            if rootRank == self.rank:
                work = pg.scatter(output_t, input_t, opts)
            else:
                work = pg.scatter(output_t, [], opts)
            work.wait()

        stress_length = 1000

        # init output
        tensors = []
        for i in range(stress_length):
            tensors.append([])
            for device_id in local_device_ids:
                tensors[i].append(torch.tensor([-1]).cuda(device_id))

        # init input
        scatter_list = []
        for i in range(stress_length):
            scatter_list.append([[] for _ in range(num_gpus)])
            for idx, ls in enumerate(scatter_list[i]):
                gpu_idx = local_device_ids[idx]
                for rank in range(self.world_size):
                    ls.append(torch.tensor([rank]).cuda(gpu_idx))


        # test each rank to scatter
        expected = [torch.tensor([self.rank])]
        for i in range(stress_length):
            for rank in range(self.world_size):
                scatter(tensors[i], scatter_list[i], rank)
                # Verification
                self.assertEqual(tensors[i], expected)

    @requires_nccl()
    @skip_but_pass_in_sandcastle_if(not TEST_MULTIGPU, "NCCL test requires 2+ GPUs")
    def test_scatter_checks(self):
        store = c10d.FileStore(self.file_name, self.world_size)
        pg = self._create_process_group_nccl(store, self.opts())
        local_device_ids = self.rank_to_GPU[self.rank]
        num_gpus = len(local_device_ids)

        # init output
        tensors = []
        for device_id in local_device_ids:
            tensors.append(torch.tensor([-1]).cuda(device_id))

        # init input
        scatter_list = []
        for idx in range(num_gpus):
            gpu_idx = local_device_ids[idx]
            scatter_list.append([])
            for rank in range(self.world_size):
                scatter_list[idx].append(torch.tensor([rank]).cuda(gpu_idx))

        with self.assertRaisesRegex(ValueError, "invalid root rank"):
            opts = c10d.ScatterOptions()
            opts.rootRank = -1
            pg.scatter(tensors, scatter_list, opts)

        with self.assertRaisesRegex(TypeError, "incompatible function arguments"):
            pg.scatter(tensors, scatter_list, 0)

        with self.assertRaisesRegex(ValueError, "invalid root rank"):
            opts = c10d.ScatterOptions()
            opts.rootRank = self.world_size
            pg.scatter(tensors, scatter_list, opts)

        with self.assertRaisesRegex(
            # throws error message from dispatcher
            RuntimeError, "There were no tensor arguments to this function"
        ):
            opts = c10d.ScatterOptions()
            opts.rootRank = 0
            pg.scatter([], scatter_list, opts)

    @requires_nccl()
    @skip_but_pass_in_sandcastle_if(not TEST_MULTIGPU, "NCCL test requires 2+ GPUs")
    def test_reduce_scatter_base_basics(self):
        store = c10d.FileStore(self.file_name, self.world_size)
        pg = self._create_process_group_nccl(store, self.opts())
        local_device_id = self.rank_to_GPU[self.rank][0]

        def reduce_scatter_base(output_t, input_t):
            work = pg._reduce_scatter_base(output_t, input_t)
            work.wait()

        # anticipate an error
        with self.assertRaisesRegex(
            ValueError,
            "input tensor must be the same size as output size times world size",
        ):
            input_t = torch.tensor([self.rank]).cuda(local_device_id)
            output_t = torch.empty((self.world_size + 1), dtype=input_t.dtype).cuda(
                local_device_id
            )
            # fails the check because output_t is not correctly sized
            reduce_scatter_base(output_t, input_t)

        # anticipate an error
        with self.assertRaisesRegex(
            TypeError, "input tensor must be the same type as the output tensor."
        ):
            tensor = torch.tensor([self.rank], dtype=torch.float).cuda(local_device_id)
            output_t = torch.empty((self.world_size + 1), dtype=torch.long).cuda(
                local_device_id
            )
            # fails the check because the dtype is different
            reduce_scatter_base(output_t, tensor)

    @requires_nccl()
    @skip_but_pass_in_sandcastle_if(not TEST_MULTIGPU, "NCCL test requires 2+ GPUs")
    def test_reduce_scatter_ops(self):
        store = c10d.FileStore(self.file_name, self.world_size)
        pg = self._create_process_group_nccl(store, self.opts())
        local_device_ids = self.rank_to_GPU[self.rank]
        num_gpus = len(local_device_ids)

        def reduce_scatter(outputs, input_lists, op):
            opts = c10d.ReduceScatterOptions()
            opts.reduceOp = op
            work = pg.reduce_scatter(outputs, input_lists, opts)
            work.wait()

        output = [torch.tensor([0]).cuda(i) for i in local_device_ids]

        #  GPU/rank
        #   0         [1], [2], [3], [4]
        #   1         [2], [3], [4], [5]
        #   2         [3], [4], [5], [6]
        #   3         [4], [5], [6], [7]

        # Sum
        tensor_lists = []
        input_per_gpu = []

        for i in range(self.world_size):
            input_per_gpu.append(torch.tensor([self.rank + i + 1]))

        for gpu in local_device_ids:
            tensor_lists.append([t.cuda(device=gpu) for t in input_per_gpu])

        reduce_scatter(output, tensor_lists, c10d.ReduceOp.SUM)

        for i in range(num_gpus):
            expected = torch.tensor(
                [
                    (1 + self.world_size) * self.world_size // 2
                    + self.world_size * self.rank
                ])


            self.assertEqual(expected, output[i])

        # Min
        reduce_scatter(output, tensor_lists, c10d.ReduceOp.MIN)

        for i in range(num_gpus):
            expected = torch.tensor([self.rank + 1 + i])
            self.assertEqual(expected, output[i])

        # Max
        reduce_scatter(output, tensor_lists, c10d.ReduceOp.MAX)

        for i in range(num_gpus):
            expected = torch.tensor(
                [self.rank + self.world_size + i]
            )
            self.assertEqual(expected, output[i])

        # Product
        reduce_scatter(output, tensor_lists, c10d.ReduceOp.PRODUCT)

        # math package don't have math.perm until python 3.8, so
        # we implement a naive version here.
        def perm(n, k):
            prod_val = n
            for val in range(n - k + 1, n):
                prod_val *= val
            return prod_val

        for i in range(num_gpus):
            prod_val = perm(self.rank + self.world_size, self.world_size)

            expected = torch.tensor([prod_val])
            self.assertEqual(expected, output[i])

        # Test the input params overridden scenarios, aka, when the input is
        # a list and output is just one tensor.
        # Sum
        output_tensor = torch.empty_like(input_per_gpu[0][0]).cuda(self.rank)
        input_list = [tensor[0].cuda(self.rank) for tensor in input_per_gpu]
        pg.reduce_scatter(output_tensor, input_list, c10d.ReduceOp.SUM).wait()
        expected = torch.tensor(
            (1 + self.world_size) * self.world_size // 2 + self.world_size * self.rank
        )
        self.assertEqual(expected, output_tensor)

        # Min
        pg.reduce_scatter(output_tensor, input_list, c10d.ReduceOp.MIN).wait()
        expected = torch.tensor(self.rank + 1)
        self.assertEqual(expected, output_tensor)

        # Max
        pg.reduce_scatter(output_tensor, input_list, c10d.ReduceOp.MAX).wait()
        expected = torch.tensor(self.rank + self.world_size)
        self.assertEqual(expected, output_tensor)

        # Product
        pg.reduce_scatter(output_tensor, input_list, c10d.ReduceOp.PRODUCT).wait()
        prod_val = self.rank + 1
        for k in range(1, self.world_size):
            prod_val = prod_val * (self.rank + 1 + k)
        expected = torch.tensor(prod_val)
        self.assertEqual(expected, output_tensor)

        if torch.cuda.nccl.version() >= (2, 11, 1):
            for factor in (3.0, torch.tensor([5.0], device=self.rank)):
                if isinstance(factor, torch.Tensor):
                    factor_ref = factor.cpu().item()
                else:
                    factor_ref = factor
                output = [t.float() for t in output]
                tensor_lists = [[t.float() for t in tl] for tl in tensor_lists]
                output_ref = [t.float() for t in output]
                tensor_lists_ref = [[t.float() * factor_ref for t in tl] for tl in tensor_lists]
                reduce_scatter(output, tensor_lists, c10d._make_nccl_premul_sum(factor))
                reduce_scatter(output_ref, tensor_lists_ref, c10d.ReduceOp.SUM)
                self.assertEqual(output_ref, output)

    @requires_nccl()
    @skip_but_pass_in_sandcastle_if(not TEST_MULTIGPU, "NCCL test requires 2+ GPUs")
    def test_reduce_scatter_base_ops(self):
        store = c10d.FileStore(self.file_name, self.world_size)
        pg = self._create_process_group_nccl(store, self.opts())
        local_device_id = self.rank_to_GPU[self.rank][0]

        def reduce_scatter_base(output_t, input_t):
            work = pg._reduce_scatter_base(output_t, input_t)
            work.wait()

        # reduce_scatter_base is GPU number agnostic.
        # Each rank contribute one tensor regardless of GPU counts
        output_t = torch.empty([1]).cuda(local_device_id)
        tensor = torch.arange(self.world_size, dtype=output_t.dtype).cuda(local_device_id)

        reduce_scatter_base(output_t, tensor)

        # Verification
        self.assertEqual(output_t[0], self.rank * self.world_size)

    @requires_nccl()
    @skip_but_pass_in_sandcastle_if(not TEST_MULTIGPU, "NCCL test requires 2+ GPUs")
    def test_barrier(self):
        store = c10d.FileStore(self.file_name, self.world_size)
        pg = self._create_process_group_nccl(store, self.opts())
        local_device_ids = self.rank_to_GPU[self.rank]

        def allreduce(tensors):
            opts = c10d.AllreduceOptions()
            work = pg.allreduce(tensors, opts)
            return work

        # Making the collective to operate on
        # 1, 2, 3, 4, .... len(local_device_ids) GPUs
        tensors_list = [[] for _ in range(len(local_device_ids))]

        for i in range(1, len(local_device_ids) + 1):
            for j in range(i):
                tensors_list[i - 1].append(torch.tensor([j + 1]).cuda(local_device_ids[j]))

        works = []
        for tensors in tensors_list:
            work = allreduce(tensors)
            works.append(work)

        # Barrier will ensure that all previous work is completed
        pg.barrier().wait()

        for i in range(1, len(local_device_ids) + 1):
            for j in range(i):
                self.assertEqual(
                    torch.tensor([(j + 1) * self.world_size]), tensors_list[i - 1][j]
                )

    @requires_nccl()
    @skip_but_pass_in_sandcastle_if(not TEST_MULTIGPU, "NCCL test requires 2+ GPUs")
    def test_send_recv(self):
        store = c10d.FileStore(self.file_name, self.world_size)
        self._create_process_group_nccl(store, self.opts())
        device = self.rank_to_GPU[self.rank][0]

        # Generate the same random tensor
        torch.manual_seed(0)
        send_tensor = torch.rand(10, 10, device=device)
        if self.rank == 0:
            dist.send(send_tensor, 1)
        if self.rank == 1:
            recv_tensor = torch.rand(10, 10, device=device)
            dist.recv(recv_tensor, 0)
            self.assertEqual(send_tensor, recv_tensor)

    @requires_nccl()
    @skip_but_pass_in_sandcastle_if(not TEST_MULTIGPU, "NCCL test requires 1 GPU")
    @skip_if_lt_x_gpu(1)
    def test_nccl_dist_backend_error(self):
        store = c10d.FileStore(self.file_name, self.world_size)
        self._create_process_group_nccl(store, self.opts())

        # Both rank 0 and 1 will use the same CUDA device resulting in ncclInvalidUsage
        with self.assertRaises(dist.DistBackendError) as cm:
            dist.broadcast(torch.tensor([1, 2, 3]).cuda(), 0)
        self.assertTrue(isinstance(cm.exception, dist.DistError))

        self.assertIsInstance(cm.exception, RuntimeError)

    @requires_nccl()
    @skip_but_pass_in_sandcastle_if(not TEST_MULTIGPU, "NCCL test requires 2+ GPUs")
    def test_abort_pg(self):
        # Disable ASYNC_ERROR_HANDLING for this test to ensure we can programmatically
        # abort the process group.
        os.environ["TORCH_NCCL_ASYNC_ERROR_HANDLING"] = "0"

        store = c10d.FileStore(self.file_name, self.world_size)
        self._create_process_group_nccl(store, self.opts())
        device = self.rank_to_GPU[self.rank][0]

        t = torch.rand(10, 10, device=device)
        # First allreduce to initialize state.
        dist.all_reduce(t)

        def abortpg():
            c10d.distributed_c10d._get_default_group()._get_backend(torch.device(device))._shutdown()

        # Initialize DDP to ensure "destroy_process_group" will not call
        # ProcessGroupNCCL destructor since DDP holds a reference to process group.
        # Run a single iteration of DDP to initialize state.
        model = DistributedDataParallel(
            torch.nn.Linear(10, 10).to(device), device_ids=[device]
        )
        model(t).sum().backward()

        # Now simulate collective getting stuck and abort gets us unstuck
        if self.rank == 0:
            dist.all_reduce(t)

            # Schedule thread before we get stuck to abort pg.
            thread = threading.Thread(target=abortpg)
            thread.start()

            # We would get stuck here due to d2h if we didn't abort.
            t_cpu = t.cpu()

            thread.join()

    @requires_nccl()
    @skip_but_pass_in_sandcastle_if(not TEST_MULTIGPU, "NCCL test requires 2+ GPUs")
    def test_close_pg(self):
        # Disable ASYNC_ERROR_HANDLING for this test to ensure we can programmatically
        # abort the process group.
        os.environ["TORCH_NCCL_ASYNC_ERROR_HANDLING"] = "0"

        store = c10d.FileStore(self.file_name, self.world_size)
        pg = self._create_process_group_nccl(store, self.opts())
        device = self.rank_to_GPU[self.rank][0]

        t = torch.rand(10, 10, device=device)
        # First allreduce to initialize state.
        pg.allreduce(t)

        # Destroy pg and validate pg is still in working condition since we hold a
        # reference above.
        dist.destroy_process_group()
        pg.allreduce([t])

        # Now close pg and validate it no longer works.
        pg._get_backend(torch.device(device))._shutdown()

        # Try another collective.
        with self.assertRaises(dist.DistBackendError):
            pg.allreduce([t])

    @requires_nccl()
    @skip_but_pass_in_sandcastle_if(not TEST_MULTIGPU, "NCCL test requires 2+ GPUs")
    def test_terminate_before_destruct_pg(self):
        # Disable ASYNC_ERROR_HANDLING for this test to ensure we can programmatically
        # abort the process group.
        os.environ["TORCH_NCCL_ASYNC_ERROR_HANDLING"] = "0"
        store = c10d.FileStore(self.file_name, self.world_size)
        pg = self._create_process_group_nccl(store, self.opts())
        device = self.rank_to_GPU[self.rank][0]

        t = torch.rand(10, 10, device=device)
        # First allreduce to initialize state.
        pg.allreduce(t)

        # Destroy pg and validate pg is still in working condition since we hold a
        # reference above.
        dist.destroy_process_group()
        pg.allreduce([t])

        # Now close pg and validate it no longer works.
        pg._get_backend(torch.device(device))._shutdown()
        del pg


    @requires_nccl()
    @skip_but_pass_in_sandcastle_if(not TEST_MULTIGPU, "NCCL test requires 2+ GPUs")
    def test_destruct_before_terminate_pg(self):
        # Disable ASYNC_ERROR_HANDLING for this test to ensure we can programmatically
        # abort the process group.
        os.environ["TORCH_NCCL_ASYNC_ERROR_HANDLING"] = "0"
        os.environ["TORCH_NCCL_ABORT_IN_DESTROY_PG"] = "1"
        store = c10d.FileStore(self.file_name, self.world_size)
        pg = self._create_process_group_nccl(store, self.opts())
        device = self.rank_to_GPU[self.rank][0]

        t = torch.rand(10, 10, device=device)
        # First allreduce to initialize state.
        pg.allreduce(t)
        # force destruction before terminating comms, destructor would terminate comms
        del pg


    @requires_nccl()
    @skip_but_pass_in_sandcastle_if(not TEST_MULTIGPU, "NCCL test requires 2+ GPUs")
    def test_abort_in_destroy_pg(self):
        # Disable ASYNC_ERROR_HANDLING for this test to ensure we can programmatically
        # abort the process group.
        os.environ["TORCH_NCCL_ASYNC_ERROR_HANDLING"] = "0"
        os.environ["TORCH_NCCL_ABORT_IN_DESTROY_PG"] = "1"

        store = c10d.FileStore(self.file_name, self.world_size)
        pg = self._create_process_group_nccl(store, self.opts())
        device = self.rank_to_GPU[self.rank][0]

        t = torch.rand(10, 10, device=device)
        # First allreduce to initialize state.
        pg.allreduce(t)

        # Destroy pg and validate pg is NOT in working condition since
        # we have shutdown comms
        dist.destroy_process_group()
        with self.assertRaises(dist.DistBackendError):
            pg.allreduce([t])

    @requires_nccl()
    @skip_but_pass_in_sandcastle_if(torch.cuda.device_count() < 2, "NCCL test requires 2+ GPUs")
    def test_close_multi_pg_unordered(self):
        store = c10d.FileStore(self.file_name, self.world_size)
        pg = self._create_process_group_nccl(store, self.opts())
        device = self.rank_to_GPU[self.rank][0]
        t = torch.rand(10, 10, device=device)
        # First allreduce to initialize default PG's communicator.
        pg.allreduce(t).wait()
        new_pg1 = c10d.new_group([0, 1])
        new_pg2 = c10d.new_group([0, 1])
        if self.rank == 0 or self.rank == 1:
            t1 = torch.rand(10, 10, device=device)
            t2 = torch.rand(10, 10, device=device)
            new_pg1.allreduce(t1).wait()
            new_pg2.allreduce(t2).wait()
        if self.rank == 0:
            dist.destroy_process_group(new_pg2)
            # force destruction of pg2 first
            del new_pg2
            dist.destroy_process_group(new_pg1)
            del new_pg1
        if self.rank == 1:
            c10d.destroy_process_group(new_pg1)
            # force destruction of pg1 first
            del new_pg1
            dist.destroy_process_group(new_pg2)
            del new_pg2
        dist.destroy_process_group()

    @requires_nccl()
    @skip_but_pass_in_sandcastle_if(torch.cuda.device_count() < 2, "NCCL test requires 2+ GPUs")
    def test_abort_in_destroy_multi_pgs(self):
        os.environ["TORCH_NCCL_ABORT_IN_DESTROY_PG"] = "1"
        store = c10d.FileStore(self.file_name, self.world_size)
        pg = self._create_process_group_nccl(store, self.opts())
        device = self.rank_to_GPU[self.rank][0]
        t = torch.rand(10, 10, device=device)
        # First allreduce to initialize default PG's communicator.
        pg.allreduce(t).wait()
        new_pg1 = c10d.new_group([0, 1])
        new_pg2 = c10d.new_group([0, 1])
        t1 = torch.rand(10, 10, device=device)
        t2 = torch.rand(10, 10, device=device)
        new_pg1.allreduce(t1).wait()
        new_pg2.allreduce(t2).wait()
        backend = pg._get_backend(torch.device(device))
        # default PG's backend should have a split count of 2
        self.assertEqual(backend.comm_split_count(), 2)
        # shutdown all NCCL PGs in one shot
        dist.destroy_process_group()


    @requires_nccl()
    @skip_but_pass_in_sandcastle_if(torch.cuda.device_count() < 2, "NCCL test requires 2+ GPUs")
    def test_abort_in_destroy_mixed_empty_pgs(self):
        os.environ["TORCH_NCCL_ABORT_IN_DESTROY_PG"] = "1"
        store = c10d.FileStore(self.file_name, self.world_size)
        pg = self._create_process_group_nccl(store, self.opts())
        device = self.rank_to_GPU[self.rank][0]
        t = torch.rand(10, 10, device=device)
        # First allreduce to initialize default PG's communicator.
        pg.allreduce(t).wait()
        # PG1 is an PG without comms initialized, since we don't call collective on it
        new_pg1 = c10d.new_group([0, 1])
        new_pg2 = c10d.new_group([0, 1])
        t2 = torch.rand(10, 10, device=device)

        new_pg2.allreduce(t2).wait()
        backend = pg._get_backend(torch.device(device))
        # default PG's backend should have a split count of 1
        self.assertEqual(backend.comm_split_count(), 1)
        # shutdown all NCCL PGs in one shot
        dist.destroy_process_group()

    @requires_nccl()
    @skip_but_pass_in_sandcastle_if(torch.cuda.device_count() < 2, "NCCL test requires 2+ GPUs")
    def test_file_store_check(self):
        os.environ["TORCH_NCCL_ASYNC_ERROR_HANDLING"] = "0"
        os.environ["TORCH_NCCL_ENABLE_MONITORING"] = "0"
        # FileStore check() would be executed
        os.environ["TORCH_NCCL_DUMP_ON_TIMEOUT"] = "1"
        os.environ["TORCH_NCCL_HEARTBEAT_TIMEOUT_SEC"] = "0"

        # self.file_name is created using "delete=False"
        # e.g., self.file_name = tempfile.NamedTemporaryFile(delete=False).name
        store = dist.FileStore(self.file_name, self.world_size)
        dist.init_process_group(
            backend="nccl",
            rank=self.rank,
            world_size=self.world_size,
            store=store
        )
        pg = dist.distributed_c10d._get_default_group()
        self.assertEqual(pg.rank(), self.rank)
        self.assertEqual(pg.size(), self.world_size)
        # give enough time for check() to be executed multiple times
        time.sleep(2)
        dist.destroy_process_group()

    def _check_nccl_timeout(self, expected_timeout):
        pg = dist.distributed_c10d._get_default_group()
        options = pg._get_backend(torch.device(f"cuda:{self.rank}")).options
        self.assertEqual(options._timeout, expected_timeout)

    @requires_nccl()
    @skip_but_pass_in_sandcastle_if(not TEST_CUDA, "No GPUs available, skipping test")
    def test_init_process_group_nccl_timeout(self):
        # nccl is handled 'specially' inside init_process_group and its options class is different from the options
        # used by the other PG's.  There are specific edge cases for nccl that need to be tested.

        store = c10d.FileStore(self.file_name, self.world_size)
        base_opts = dict(
            backend="nccl", store=store, rank=self.rank, world_size=self.world_size
        )

        # test the default value coming from the `init_process_group` kwarg default
        dist.init_process_group(**base_opts)
        self._check_nccl_timeout(torch.distributed.constants.default_pg_nccl_timeout)
        dist.destroy_process_group()

        # test that `kwarg` timeout takes effect
        new_timeout = timedelta(seconds=123)
        dist.init_process_group(**base_opts, timeout=new_timeout)
        self._check_nccl_timeout(new_timeout)
        dist.destroy_process_group()

        # test that timeout value provided via `pg_options` kwarg is ignored and issues warning,
        # 'timeout' kwarg (or its kwdefault) taking precedence
        opts = dist.ProcessGroupNCCL.Options()
        opts._timeout = timedelta(seconds=123)
        with warnings.catch_warnings(record=True) as w:
            dist.init_process_group(**base_opts, pg_options=opts)
            # TODO(whc) i verified that we are indeed emitting this warning, and i can't figure out why i can't catch it.
            # self.assertEqual(len(w), 1)
            # self.assertTrue("pg_options._timeout was specified" in str(w[-1].message))
        self._check_nccl_timeout(torch.distributed.constants.default_pg_nccl_timeout)
        dist.destroy_process_group()

        # test that timeout value provided via `pg_options` kwarg is ignored and issues warning,
        # 'timeout' kwarg taking precedence
        opts = dist.ProcessGroupNCCL.Options()
        opts._timeout = timedelta(seconds=123)
        dist.init_process_group(**base_opts, pg_options=opts, timeout=timedelta(seconds=1240))
        self._check_nccl_timeout(timedelta(seconds=1240))
        dist.destroy_process_group()

    @requires_nccl()
    @skip_but_pass_in_sandcastle_if(not TEST_MULTIGPU, "NCCL test requires 2+ GPUs")
    def test_set_nccl_pg_timeout(self):
        store = c10d.FileStore(self.file_name, self.world_size)
        opts = dict(
            backend="nccl", store=store, rank=self.rank, world_size=self.world_size, timeout=timedelta(seconds=123)
        )
        dist.init_process_group(**opts)
        pg = dist.distributed_c10d._get_default_group()
        pg.allreduce(torch.rand(10).cuda(self.rank))
        self._check_nccl_timeout(timedelta(seconds=123))
        pg._get_backend(torch.device(f"cuda:{self.rank}"))._set_default_timeout(timedelta(seconds=23))
        self._check_nccl_timeout(timedelta(seconds=23))
        pg.allreduce(torch.rand(10).cuda(self.rank))
        c10d.distributed_c10d._set_pg_timeout(timedelta(seconds=252), pg)
        self._check_nccl_timeout(timedelta(seconds=252))

    @requires_nccl()
    @skip_but_pass_in_sandcastle_if(not TEST_MULTIGPU, "NCCL test requires 2+ GPUs")
    def test_tensor_register_hook(self):
        os.environ["TORCH_NCCL_USE_TENSOR_REGISTER_ALLOCATOR_HOOK"] = "1"

        store = c10d.FileStore(self.file_name, self.world_size)
        pg = self._create_process_group_nccl(store, self.opts())
        local_device_id = self.rank_to_GPU[self.rank][0]

        def allgather_base(output_t, input_t):
            work = pg._allgather_base(output_t, input_t)
            work.wait()

        # allgather_base is GPU number agnostic.
        # Each rank contribute one tensor regardless of GPU counts
        tensor = torch.tensor([self.rank]).cuda(local_device_id)
        output_t = torch.empty((self.world_size), dtype=tensor.dtype).cuda(local_device_id)

        allgather_base(output_t, tensor)

        # Verification
        self.assertEqual(torch.arange(self.world_size), output_t)

    @requires_nccl_version((2, 18), "Need NCCL 2.18+ for ncclCommSplit")
    def test_comm_split_optimization(self):
        # Test the optimization of new groups that contain all world
        # ranks use the "transparent" `ncclCommSplit` optimization.
        store = c10d.FileStore(self.file_name, self.world_size)
        pg = self._create_process_group_nccl(store, self.opts())

        # Test lazy splitting behavior across each per-device backend.
        for device in self.rank_to_GPU[self.rank]:
            backend = pg._get_backend(torch.device(device))

            # split doesn't happen unless the original process group has lazily
            # created communicators, so first verify we haven't split even when
            # making the new group and running an operation on the original pg.
            ng = c10d.new_group()
            tensor = torch.tensor([self.rank]).cuda(device)
            pg.broadcast(tensor, 0)
            self.assertEqual(backend.comm_split_count(), 0)

            # The new group will force a split of the original on first use.
            ng.broadcast(tensor, 0)
            self.assertEqual(backend.comm_split_count(), 1)

    @requires_nccl_version((2, 18), "Need NCCL 2.18+ for ncclCommSplit")
    @skip_but_pass_in_sandcastle_if(not TEST_MULTIGPU, "NCCL test requires 2+ GPUs")
    def test_comm_split_subgroup(self):
        # Test `ncclCommSplit` for smaller subgroups of the world when
        # we've passed a specific device_id to init_process_group.
        store = c10d.FileStore(self.file_name, self.world_size)
        device = torch.device(f'cuda:{self.rank}')
        pg = self._create_process_group_nccl(store, self.opts(), device_id=device)
        backend = pg._get_backend(torch.device(device))

        tensor = torch.full((1,), self.rank).cuda(device)
        original_tensor = tensor.clone()
        ng = c10d.new_group([0])

        # rank 0 hasn't split yet, but rank 1 did for the
        # nocolor... so split count matches rank count coincidentally
        # in each of the proceses this test spawned!
        self.assertEqual(backend.comm_split_count(), self.rank)
        if self.rank == 0:
            dist.broadcast(tensor, 0, group=ng)

        # now everyone has split because rank 0 has performed a comm
        self.assertEqual(backend.comm_split_count(), 1)
        self.assertEqual(tensor, original_tensor)

    @requires_nccl_version((2, 18), "Need NCCL 2.18+ for ncclCommSplit")
    @skip_but_pass_in_sandcastle_if(not TEST_MULTIGPU, "NCCL test requires 2+ GPUs")
    def test_non_blocking_init(self):
        # Test creating a pg using nonblocking mode but not eagerly
        os.environ["TORCH_NCCL_USE_COMM_NONBLOCKING"] = "1"
        os.environ["TORCH_NCCL_NONBLOCKING_TIMEOUT"] = "100"
        store = c10d.FileStore(self.file_name, self.world_size)
        device = self.rank_to_GPU[self.rank][0]
        pg = self._create_process_group_nccl(store, self.opts())
        backend = pg._get_backend(torch.device(device))
        self.assertEqual(backend.comm_split_count(), 0)
        reduce_tensor = torch.rand(10, 10, device=device)
        # Run an allreduce, which should trigger a comm init for pg
        pg.allreduce(reduce_tensor).wait()
        new_pg = c10d.new_group()
        # even after pg's collective call, new pg's comm is not initialized until its own collectcive calls
        self.assertEqual(backend.comm_split_count(), 0)
        broadcast_tensor = torch.tensor([self.rank]).cuda(device)
        new_pg.broadcast(broadcast_tensor, 0).wait()
        self.assertEqual(backend.comm_split_count(), 1)


    @requires_nccl_version((2, 18), "Need NCCL 2.18+ for ncclCommSplit")
    @skip_but_pass_in_sandcastle_if(not TEST_MULTIGPU, "NCCL test requires 2+ GPUs")
    def test_non_blocking_with_eager_init(self):
        # Test creating a pg eagerly with nonblocking mode when
        # we've passed a specific device_id to init_process_group.
        os.environ["TORCH_NCCL_USE_COMM_NONBLOCKING"] = "1"
        os.environ["TORCH_NCCL_NONBLOCKING_TIMEOUT"] = "100"
        store = c10d.FileStore(self.file_name, self.world_size)
        device = torch.device(f'cuda:{self.rank}')
        # bound device to triger eager init mode
        pg = self._create_process_group_nccl(store, self.opts(), device_id=device)
        backend = pg._get_backend(torch.device(device))
        self.assertEqual(backend.comm_split_count(), 0)
        reduce_tensor = torch.rand(10, 10, device=device)
        # Run an allreduce, comm should have already started initilizaing,
        # but allreduce is issued to CUDA STREAM only after the initialization is a success
        pg.allreduce(reduce_tensor).wait()
        new_pg = c10d.new_group()
        # even after pg's collective call, new pg's comm is not initialized until its own collectcive calls
        self.assertEqual(backend.comm_split_count(), 0)
        broadcast_tensor = torch.tensor([self.rank]).cuda(device)
        new_pg.broadcast(broadcast_tensor, 0).wait()
        self.assertEqual(backend.comm_split_count(), 1)


class DistributedDataParallelTest(
    test_c10d_common.CommonDistributedDataParallelTest, MultiProcessTestCase
):
    def setUp(self):
        super().setUp()
        # TORCH_NCCL_BLOCKING_WAIT overrides TORCH_NCCL_ASYNC_ERROR_HANDLING hence tests
        # that use TORCH_NCCL_BLOCKING_WAIT will test it as expected.
        os.environ["TORCH_NCCL_ASYNC_ERROR_HANDLING"] = "1"
        self._spawn_processes()

    def _get_process_group(self):
        store = self._get_store()
        c10d.init_process_group("nccl", store=store, rank=self.rank, world_size=self.world_size)
        return c10d.distributed_c10d._get_default_group()

    def _test_nccl_backend(
        self, devices, device_ids, multi_device=False, gradient_as_bucket_view=False
    ):
        process_group = self._get_process_group()
        self._test_ddp_with_process_group(
            process_group, devices, device_ids, multi_device, gradient_as_bucket_view
        )

    @requires_nccl()
    @skip_if_lt_x_gpu(2)
    def test_nccl_propagate_error_reason(self):
        # Need to use TORCH_NCCL_BLOCKING_WAIT and not ASYNC_ERROR_HANDLING,
        # otherwise process will be taken down and we can't check for errors.
        os.environ["TORCH_NCCL_ASYNC_ERROR_HANDLING"] = "0"
        os.environ["TORCH_NCCL_BLOCKING_WAIT"] = "1"
        store = c10d.FileStore(self.file_name, self.world_size)
        # provide sufficient timeout to initialize NCCL comm.
        pg = c10d.ProcessGroupNCCL(store, self.rank, self.world_size, timeout=timedelta(seconds=15))
        pg_gloo = c10d.ProcessGroupGloo(store, self.rank, self.world_size)
        pg.barrier().wait(timedelta(seconds=5))
        # Simulate stuckness in rank 0.
        if self.rank == 0:
            pg_gloo.barrier().wait()
        inp = torch.ones(1).cuda(self.rank)

        if self.rank != 0:
            # Time out due to rank 0 not calling into allreduce.
            with self.assertRaises(dist.DistBackendError):
                pg.allreduce([inp]).wait(timedelta(seconds=5))

            # Now when nonzero rank attempts to use communicator, original failure reason should be logged.
            try:
                pg.allreduce([torch.ones(2).cuda(self.rank)]).wait()
            except dist.DistBackendError as e:
                self.assertTrue("aborted" in str(e))
            else:
                self.fail("Expected error to be raised!")

            # Unblock rank 0
            pg_gloo.barrier().wait()

        # TODO: We can also test that if rank 0 attempts to use the communicator,
        # then we should error out with the info that it was aborted due to
        # timeout on another rank. Although this would only be the case after
        # the watchdog has run on the rank, and there is no reliable way
        # to confirm it has run.

    @requires_nccl()
    @skip_if_lt_x_gpu(2)
    def test_nccl_backend_multi_device_ids_not_allowed(self):
        int_devices = list(range(torch.cuda.device_count()))
        devices = [torch.device("cuda:" + str(i)) for i in int_devices]
        with self.assertRaisesRegex(
            ValueError, "device_ids can only be None or contain a single element."
        ):
            self._test_nccl_backend(devices, int_devices)

    @requires_nccl()
    @skip_if_lt_x_gpu(2)
    def test_nccl_backend_single_device_module_device_ids_None(self):
        self._test_nccl_backend(None, None)

    @requires_nccl()
    @skip_if_lt_x_gpu(2)
    def test_nccl_backend_single_device_module_empty_device_ids(self):
        # This tests the backward compatibility of accepting an empty list as `device_ids`,
        # although we no longer document this in favor of the default value of `None`,
        # which is consistent with multi-device modules and CPU modules.
        self._test_nccl_backend(None, [])

    @requires_nccl()
    @skip_if_lt_x_gpu(4)
    def test_nccl_backend_multi_device_module_device_ids_None(self):
        int_devices = gpus_for_rank(self.world_size)[self.rank][:2]
        devices = [torch.device("cuda:" + str(i)) for i in int_devices]
        self._test_nccl_backend(devices, None, multi_device=True)

    @requires_nccl()
    @skip_if_lt_x_gpu(2)
    def test_nccl_backend_1gpu_module_device_ids_integer_list(self):
        int_devices = gpus_for_rank(self.world_size)[self.rank][:1]
        devices = [torch.device("cuda:" + str(i)) for i in int_devices]
        self._test_nccl_backend(devices, int_devices)

    @requires_nccl()
    @skip_if_lt_x_gpu(2)
    def test_nccl_backend_1gpu_module_device_ids_torch_device_list(self):
        int_devices = gpus_for_rank(self.world_size)[self.rank][:1]
        devices = [torch.device("cuda:" + str(i)) for i in int_devices]
        self._test_nccl_backend(devices, devices)

    @requires_nccl()
    @skip_if_lt_x_gpu(4)
    def test_nccl_backend_2gpu_module(self):
        int_devices = gpus_for_rank(self.world_size)[self.rank][:2]
        devices = [torch.device("cuda:" + str(i)) for i in int_devices]
        self._test_nccl_backend(devices, None, multi_device=True)

    @requires_nccl()
    @skip_if_lt_x_gpu(8)
    def test_nccl_backend_4gpu_module(self):
        int_devices = gpus_for_rank(self.world_size)[self.rank][:4]
        devices = [torch.device("cuda:" + str(i)) for i in int_devices]
        self._test_nccl_backend(devices, None, multi_device=True)

    @requires_nccl()
    @skip_if_lt_x_gpu(4)
    def test_ddp_multi_device_module_config(self):
        gpus = gpus_for_rank(self.world_size)[self.rank]

        self.assertTrue(len(gpus) >= 2, "expecting at least 2 gpus per process")

        process_group = self._get_process_group()

        gpus = gpus[:2]
        model = DoubleGpuNet(gpus)

        with self.assertRaisesRegex(
            ValueError,
            "DistributedDataParallel device_ids and output_device arguments only work with "
            "single-device/multiple-device GPU modules or CPU modules",
        ):
            ddp_model = DistributedDataParallel(
                model, output_device=gpus[1], process_group=process_group
            )

        with self.assertRaisesRegex(
            ValueError, "device_ids can only be None or contain a single element."
        ):
            ddp_model = DistributedDataParallel(
                model, device_ids=gpus, process_group=process_group
            )

        with self.assertRaisesRegex(
            ValueError, "input module must be on the same type of devices"
        ):
            model.fc1 = model.fc1.cpu()
            ddp_model = DistributedDataParallel(model, process_group=process_group)

        model = model.cpu()
        with self.assertRaisesRegex(
            ValueError, "device_ids can only be None or contain a single element."
        ):
            ddp_model = DistributedDataParallel(
                model, device_ids=gpus, process_group=process_group
            )

    def _test_fp16(self, gradient_as_bucket_view=False):
        process_group = self._get_process_group()

        gpus = gpus_for_rank(self.world_size)[self.rank]
        model = nn.Linear(1, 1, bias=False).cuda(gpus[0]).half()
        nn.init.constant_(model.weight, 1)
        ddp_model = DistributedDataParallel(
            model,
            device_ids=[gpus[0]],
            process_group=process_group,
            bucket_cap_mb=0.001,
            gradient_as_bucket_view=gradient_as_bucket_view,
        )

        # Input 2**15, so that the gradients will overflow with a
        # world_size of 2, unless we normalize the gradient by the
        # world_size before the reduction
        input = torch.tensor([[2 ** 15]]).cuda(gpus[0]).half()

        # Step model
        ddp_model.train()
        output = ddp_model(input)
        loss = output.sum()
        loss.backward()

        self.assertFalse(any(torch.isinf(p.grad).any() for p in ddp_model.parameters()))

    @requires_nccl()
    @skip_if_lt_x_gpu(2)
    def test_fp16(self):
        self._test_fp16()

    @requires_nccl()
    @skip_if_lt_x_gpu(2)
    def test_fp16_grad_is_view(self):
        self._test_fp16(gradient_as_bucket_view=True)

    def _test_arbitrary_forward_return_value(self, gradient_as_bucket_view=False):
        """
        Note: this test can be sped up by only running it on a CPU module
        once DistributedDataParallel supports them.
        """
        process_group = self._get_process_group()

        class ForwardReturnValueModule(nn.Module):
            def __init__(self):
                super().__init__()
                self.fc1 = nn.Linear(2, 10, bias=False)
                self.fc2 = nn.Linear(10, 4, bias=False)
                self.fc3 = nn.Linear(4, 4, bias=False)
                self.relu = nn.ReLU()

            def forward(self, x, fn):
                x = self.relu(self.fc1(x))
                x = self.relu(self.fc2(x))
                # The first softmax does NOT include fc3 in its autograd graph
                # whereas the second softmax DOES. If we pass only the first
                # tensor we see in the output to the reducer, it marks the
                # gradient for fc3 as ready (because it doesn't show up). If
                # downstream uses of this return value choose to differentiate
                # against the second output tensor, it would still receive a
                # gradient and a callback for this tensor, resulting in a crash.
                return fn(
                    F.softmax(x, dim=1),
                    F.softmax(self.fc3(x), dim=1),
                )

        device_id = gpus_for_rank(self.world_size)[self.rank][0]
        model = DistributedDataParallel(
            ForwardReturnValueModule().float().to(device_id),
            device_ids=[device_id],
            process_group=process_group,
            gradient_as_bucket_view=gradient_as_bucket_view,
        )

        batch_size = 4
        criterion = nn.CrossEntropyLoss()
        input = torch.rand([batch_size, 2], dtype=torch.float)
        target = torch.LongTensor([random.randrange(4) for _ in range(batch_size)]).to(
            device_id
        )

        # Always run "backward" to ensure the reducer is called by autograd.
        # If we don't correctly capture the output tensors from the return value,
        # the reducer won't see a hook for the unused parameter, and throw an error.
        # The correct capture is what we're testing in this function.
        def test(box, unbox):
            output = model(input, fn=box)
            loss = criterion(unbox(output), target)
            loss.backward()

        # Test with identity return value
        test(
            box=lambda x, y: (x, y),
            unbox=lambda obj: obj[1],
        )

        # Test with list return value
        test(
            box=lambda x, y: ["foo", x, "bar", y],
            unbox=lambda obj: obj[3],
        )

        # Test with tuple return value
        test(
            box=lambda x, y: ("foo", x, "bar", y),
            unbox=lambda obj: obj[3],
        )

        # Test with dict return value
        test(
            box=lambda x, y: {"foo": "bar", "a": x, "b": y},
            unbox=lambda obj: obj["b"],
        )

        # Test with list with dict return value
        test(
            box=lambda x, y: ["foo", "bar", {"a": x, "b": y}],
            unbox=lambda obj: obj[2]["b"],
        )

        # Test with dict with list return value
        test(
            box=lambda x, y: {"foo": "bar", "list": [0, x, 1, y]},
            unbox=lambda obj: obj["list"][3],
        )

    @requires_nccl()
    @skip_if_lt_x_gpu(2)
    def test_arbitrary_forward_return_value(self):
        self._test_arbitrary_forward_return_value()

    @requires_nccl()
    @skip_if_lt_x_gpu(2)
    def test_arbitrary_forward_return_value_grad_is_view(self):
        self._test_arbitrary_forward_return_value(gradient_as_bucket_view=True)

    @requires_nccl()
    @skip_if_lt_x_gpu(2)
    def test_ddp_with_lazy_parameters(self):
        process_group = self._get_process_group()
        with self.assertRaisesRegex(
            RuntimeError, "Modules with uninitialized parameters"
        ):
            DistributedDataParallel(
                torch.nn.LazyLinear(10), process_group=process_group
            )

    def _test_find_unused_parameters_kwarg(self, gradient_as_bucket_view=False):
        """
        Note: this test can be sped up by only running it on a CPU module
        once DistributedDataParallel supports them.
        """
        torch.cuda.set_device(self.rank)
        dist.init_process_group(
            backend="nccl",
            world_size=self.world_size,
            rank=self.rank,
            init_method=f"file://{self.file_name}",
        )
        process_group = c10d.distributed_c10d._get_default_group()

        class FindUnusedParametersModule(nn.Module):
            def __init__(self):
                super().__init__()
                self.fc1 = nn.Linear(2, 10, bias=False)
                self.fc2 = nn.Linear(10, 4, bias=False)
                self.fc3 = nn.Linear(4, 4, bias=False)
                self.relu = nn.ReLU()

            def forward(self, x):
                x = self.relu(self.fc1(x))
                x = self.relu(self.fc2(x))
                # Return the fc3 module so that the caller can invoke it
                # outside of the forward function. While this is bad practice,
                # we can use it to trigger a reducer error.
                return (F.softmax(x, dim=1), self.fc3)

        device_id = gpus_for_rank(self.world_size)[self.rank][0]
        batch_size = 4
        criterion = nn.CrossEntropyLoss()
        input = torch.rand([batch_size, 2], dtype=torch.float)
        target = torch.LongTensor([random.randrange(4) for _ in range(batch_size)]).to(
            device_id
        )

        ddp_model = None

        def test_find_unused_parameters(
            find_unused_parameters, test_default=False, gradient_as_bucket_view=False
        ):
            if test_default:
                model = DistributedDataParallel(
                    FindUnusedParametersModule().float().to(device_id),
                    device_ids=[device_id],
                    process_group=process_group,
                    gradient_as_bucket_view=gradient_as_bucket_view,
                )
            else:
                model = DistributedDataParallel(
                    FindUnusedParametersModule().float().to(device_id),
                    device_ids=[device_id],
                    process_group=process_group,
                    find_unused_parameters=find_unused_parameters,
                    gradient_as_bucket_view=gradient_as_bucket_view,
                )
            nonlocal ddp_model
            ddp_model = model

            output, fc3 = model(input)
            output = fc3(output)
            loss = criterion(output, target)
            loss.backward()

        # First test that finding unused params under these conditions is to
        # trigger an error when `backward` is called (because fc3 is an unused
        # parameter and will therefore be marked ready twice).
        try:
            test_find_unused_parameters(
                True, gradient_as_bucket_view=gradient_as_bucket_view
            )
        except Exception as ex:
            self.assertTrue(
                str(ex).startswith(
                    "Expected to mark a variable ready only once.",
                )
            )
            unused_index = 2
            unused_index_str = f"Parameter at index {unused_index}"
            model = ddp_model.module
            for module_name, module in model.named_modules():
                if module == model.fc3:
                    for parameter_name, _ in module.named_parameters(recurse=False):
                        unused_fqn = f"{module_name}.{parameter_name}"
                        # Only one such parameter in model.fc3, since bias=False
                        break

            if dist.get_debug_level() != dist.DebugLevel.OFF:
                unused_index_str += f" with name {unused_fqn}"

            self.assertTrue(unused_index_str in str(ex))
        else:
            self.fail("Expected exception")

        dist.barrier(process_group)

        # Then test that the default behavior can be overridden by setting
        # `find_unused_parameters=False`.
        try:
            test_find_unused_parameters(
                False, gradient_as_bucket_view=gradient_as_bucket_view
            )
        except Exception as ex:
            self.fail("Unexpected exception: %s" % ex)

        # Test find_unused_parameters defaults to False
        try:
            test_find_unused_parameters(
                True, test_default=True, gradient_as_bucket_view=gradient_as_bucket_view
            )
        except Exception as ex:
            self.fail("Unexpected exception: %s" % ex)

    # TODO: Combine the following tests once https://github.com/pytorch/pytorch/issues/55967
    # is resolved.
    @requires_nccl()
    @skip_if_lt_x_gpu(2)
    @with_dist_debug_levels(levels=["DETAIL"])
    def test_find_unused_parameters_kwarg_debug_detail(self):
        self._test_find_unused_parameters_kwarg()

    @requires_nccl()
    @skip_if_lt_x_gpu(2)
    @with_dist_debug_levels(levels=["INFO"])
    def test_find_unused_parameters_kwarg_debug_info(self):
        self._test_find_unused_parameters_kwarg()

    @requires_nccl()
    @skip_if_lt_x_gpu(2)
    @with_dist_debug_levels(levels=["OFF"])
    def test_find_unused_parameters_kwarg_debug_off(self):
        self._test_find_unused_parameters_kwarg()

    @requires_nccl()
    @skip_if_lt_x_gpu(2)
    @with_dist_debug_levels(levels=["DETAIL"])
    def test_find_unused_parameters_kwarg_grad_is_view_debug_detail(self):
        self._test_find_unused_parameters_kwarg(gradient_as_bucket_view=True)

    @requires_nccl()
    @skip_if_lt_x_gpu(2)
    @with_dist_debug_levels(levels=["INFO"])
    def test_find_unused_parameters_kwarg_grad_is_view_debug_info(self):
        self._test_find_unused_parameters_kwarg(gradient_as_bucket_view=True)

    @requires_nccl()
    @skip_if_lt_x_gpu(2)
    @with_dist_debug_levels(levels=["OFF"])
    def test_find_unused_parameters_kwarg_grad_is_view_debug_off(self):
        self._test_find_unused_parameters_kwarg(gradient_as_bucket_view=True)

    def _test_multiple_outputs_multiple_backward(self, gradient_as_bucket_view=False):
        """
        Note: this test can be sped up by only running it on a CPU module
        once DistributedDataParallel supports them.
        """
        process_group = self._get_process_group()

        class MultipleOutputModule(nn.Module):
            def __init__(self):
                super().__init__()

                def define_module():
                    return nn.Sequential(
                        nn.Linear(2, 10, bias=False),
                        nn.ReLU(),
                        nn.Linear(10, 4, bias=False),
                        nn.ReLU(),
                    )

                self.module0 = define_module()
                self.module1 = define_module()

            def forward(self, x):
                return (
                    F.softmax(self.module0(x), dim=1),
                    F.softmax(self.module1(x), dim=1),
                )

        device_id = gpus_for_rank(self.world_size)[self.rank][0]
        model = DistributedDataParallel(
            MultipleOutputModule().float().to(device_id),
            device_ids=[device_id],
            process_group=process_group,
            gradient_as_bucket_view=gradient_as_bucket_view,
        )

        batch_size = 4
        criterion = nn.CrossEntropyLoss()
        input = torch.rand([batch_size, 2], dtype=torch.float)
        target = torch.LongTensor([random.randrange(4) for _ in range(batch_size)]).to(
            device_id
        )

        # Compute loss and gradients for both outputs
        output1, output2 = model(input)
        loss1 = criterion(output1, target)
        loss1.backward()
        loss2 = criterion(output2, target)
        loss2.backward()

    @requires_nccl()
    @skip_if_lt_x_gpu(2)
    def test_multiple_outputs_multiple_backward(self):
        self._test_multiple_outputs_multiple_backward()

    @requires_nccl()
    @skip_if_lt_x_gpu(2)
    def test_multiple_outputs_multiple_backward_grad_is_view(self):
        self._test_multiple_outputs_multiple_backward(gradient_as_bucket_view=True)

    @requires_nccl()
    @skip_if_lt_x_gpu(2)
    def test_no_grad(self):
        """
        Note: this test can be sped up by only running it on a CPU module
        once DistributedDataParallel supports them.
        """
        process_group = self._get_process_group()

        class NoGradModule(nn.Module):
            def __init__(self):
                super().__init__()
                self.fc1 = nn.Linear(2, 10, bias=False)
                self.fc2 = nn.Linear(10, 4, bias=False)
                self.relu = nn.ReLU()

            def forward(self, x):
                x = self.relu(self.fc1(x))
                x = self.relu(self.fc2(x))
                return F.softmax(x, dim=1)

        device_id = gpus_for_rank(self.world_size)[self.rank][0]
        model = DistributedDataParallel(
            NoGradModule().float().to(device_id),
            device_ids=[device_id],
            process_group=process_group,
        )

        batch_size = 4
        input = torch.rand([batch_size, 2], dtype=torch.float)

        def check_no_grads():
            for p in model.parameters():
                self.assertTrue(p.requires_grad)
                self.assertIsNone(p.grad)

        # After initialization, no parameter has their gradient set.
        check_no_grads()

        # Run `forward` function with torch.no_grad()
        with torch.no_grad():
            output = model(input)
            self.assertTrue(isinstance(output, torch.Tensor))

        # No parameter should have their gradient set.
        check_no_grads()

    def _test_accumulate_gradients_module(self, gradient_as_bucket_view=False):
        # This is NOT the recommended way to implement accumulating grads, but
        # we would like to make sure DDP does not mess up with the underlying
        # module.
        int_devices = gpus_for_rank(self.world_size)[self.rank][:1]
        devices = [torch.device("cuda:" + str(i)) for i in int_devices]
        process_group = self._get_process_group()
        global_batch_size = self.world_size

        model, ddp_model, input, target = self._prepare_single_device_module(
            process_group, devices, devices, global_batch_size, gradient_as_bucket_view
        )

        def step_model(model, input, target):
            model.train()
            output = model(input)
            loss = F.mse_loss(output, target.to(output.device))
            loss.backward()

        # ensure accumulate grads works with no_grad
        with torch.no_grad():
            ddp_model.train()
            ddp_model.module(input)

        # Check two model parameters over 4 iterations.
        # Use 4 iterations because we alternate between reducing and
        # not reducing and want to make sure we switch both ways.
        for iteration in range(4):
            step_model(model, input, target)

            if iteration % 2 == 0:
                # Skip gradients sync without calling prepare_for_backward
                step_model(
                    ddp_model.module,
                    input[self.rank : (self.rank + 1)],
                    target[self.rank : (self.rank + 1)],
                )
                for i, j in zip(model.parameters(), ddp_model.parameters()):
                    self.assertNotEqual(i.grad, j.grad)
            else:
                step_model(
                    ddp_model,
                    input[self.rank : (self.rank + 1)],
                    target[self.rank : (self.rank + 1)],
                )
                for i, j in zip(model.parameters(), ddp_model.parameters()):
                    self.assertEqual(i.grad, j.grad, rtol=1.3e-06, atol=5e-5)

            # Shuffle the input so that DDP input is different
            torch.manual_seed(1337 + iteration)
            input = input[torch.randperm(global_batch_size)]

    @requires_nccl()
    @skip_if_lt_x_gpu(2)
    def test_accumulate_gradients_module(self):
        self._test_accumulate_gradients_module()

    @requires_nccl()
    @skip_if_lt_x_gpu(2)
    def test_accumulate_gradients_module_with_grad_is_view(self):
        self._test_accumulate_gradients_module(gradient_as_bucket_view=True)

    @requires_nccl()
    @skip_if_lt_x_gpu(2)
    def test_failure_recovery(self):
        process_group = self._get_process_group()

        # need to create a separate file for the recovered FileStore, because
        # the original one will be deleted when destructing the first FileStore.
        recovery_filename = self.file_name + "_recovery"

        if self.rank == 0:
            # the file will be deleted by the recovered FileStore
            open(recovery_filename, "w").close()

        # not necessary to run barrier here, as DDP will synchronize

        class TestModel(nn.Module):
            def __init__(self):
                super().__init__()
                self.fc1 = nn.Linear(2, 10, bias=False)
                self.fc2 = nn.Linear(10, 4, bias=False)
                self.relu = nn.ReLU()

            def forward(self, x):
                x = self.relu(self.fc1(x))
                x = self.relu(self.fc2(x))
                return F.softmax(x, dim=1)

        device_id = gpus_for_rank(self.world_size)[self.rank][0]
        model = TestModel().float().to(device_id)
        ddp = DistributedDataParallel(
            model,
            device_ids=[device_id],
            process_group=process_group,
        )

        batch_size = 4
        criterion = nn.CrossEntropyLoss()
        input = torch.rand([batch_size, 2], dtype=torch.float)
        target = torch.LongTensor([random.randrange(4) for _ in range(batch_size)]).to(
            device_id
        )

        for _ in range(6):
            output = ddp(input)
            loss = criterion(output, target)
            loss.backward()

        del ddp
        c10d.destroy_process_group(process_group)

        store = c10d.FileStore(recovery_filename, self.world_size)
        c10d.init_process_group("nccl", store=store, rank=self.rank, world_size=self.world_size)
        process_group = c10d.distributed_c10d._get_default_group()
        ddp = DistributedDataParallel(
            model,
            device_ids=[device_id],
            process_group=process_group,
        )

        input = torch.rand([batch_size, 2], dtype=torch.float)
        target = torch.LongTensor([random.randrange(4) for _ in range(batch_size)]).to(
            device_id
        )
        for _ in range(6):
            output = ddp(input)
            loss = criterion(output, target)
            loss.backward()

    @requires_nccl()
    @skip_if_lt_x_gpu(2)
    def test_pass_default_pg(self):
        dist.init_process_group(
            "nccl",
            init_method=f"file://{self.file_name}",
            world_size=self.world_size,
            rank=self.rank,
        )

        default_pg = c10d.distributed_c10d._get_default_group()
        dist.destroy_process_group(default_pg)
        self.assertFalse(dist.is_initialized())

    def _test_grad_layout(self, replica_devices, layer_devs, local_batch_size):
        process_group = self._get_process_group()

        global_batch_size = local_batch_size * self.world_size

        # Carry out some trials with small buckets and some with big buckets.
        bucketsizes = (0.000001, 25)
        # Tuples of lists.  Each list describes per-layer characteristics for one trial.
        layer_formats = (
            [torch.contiguous_format] * 4,
            [torch.channels_last] * 2 + [torch.contiguous_format] * 2,
            [torch.channels_last] * 4,
        )
        layer_dtypes = (
            [torch.float] * 4,
            [torch.float] * 2 + [torch.half] * 2,
            [torch.half] * 4,
        )

        input_dev = layer_devs[0] if isinstance(layer_devs, list) else layer_devs
        target_dev = layer_devs[-1] if isinstance(layer_devs, list) else layer_devs
        input = torch.randn(
            (global_batch_size, 8, 8, 8), device=input_dev, dtype=torch.float
        )
        target = torch.randn(
            (global_batch_size, 8, 4, 4), device=target_dev, dtype=torch.float
        )
        local_batch_start = self.rank * local_batch_size
        local_batch_end = (self.rank + 1) * local_batch_size

        # Reducer.cpp sneakily creates one "initial bucket" that ignores the "bucket_cap_mb"
        # argument.  The following makes sure the initial bucket also complies.
        @contextmanager
        def first_bucket_size(ddp_bucket_mb):
            old_DEFAULT_FIRST_BUCKET_BYTES = dist._DEFAULT_FIRST_BUCKET_BYTES
            dist._DEFAULT_FIRST_BUCKET_BYTES = int(ddp_bucket_mb * 1.0e6)
            try:
                yield
            finally:
                dist._DEFAULT_FIRST_BUCKET_BYTES = old_DEFAULT_FIRST_BUCKET_BYTES

        with torch.backends.cudnn.flags(
            enabled=True, deterministic=True, benchmark=False
        ):
            for formats, dtypes, bucketsize in product(
                layer_formats, layer_dtypes, bucketsizes
            ):
                with first_bucket_size(bucketsize):
                    model_msg = (
                        f"rank = {self.rank} formats = {formats} dtypes = {dtypes} bucketsize = {bucketsize} "
                    )
                    try:
                        m = ConvNet(layer_devs, formats, dtypes)
                        m_ddp = DistributedDataParallel(
                            copy.deepcopy(m),
                            device_ids=replica_devices,
                            process_group=process_group,
                            bucket_cap_mb=bucketsize,
                        )
                        opt = torch.optim.SGD(m.parameters(), lr=0.1)
                        opt_ddp = torch.optim.SGD(m_ddp.parameters(), lr=0.1)
                        has_half = any(p.dtype is torch.half for p in m.parameters())
                        tol = 1.0e-3 if has_half else 1.0e-5
                    except BaseException:
                        # Prints case-specific debugging info to narrow down failing case.
                        print(
                            "Caught exception during model creation for " + model_msg,
                            flush=True,
                        )
                        raise
                    # 3 iters:  First iter creates grads, second iter retests after rebucketing,
                    # third iter tries zeroed grads.
                    for it in range(3):
                        iter_msg = f"iter = {it} " + model_msg
                        named_msg = iter_msg
                        try:
                            F.mse_loss(m(input).float(), target).backward()
                            F.mse_loss(
                                m_ddp(input[local_batch_start:local_batch_end]).float(),
                                target[local_batch_start:local_batch_end],
                            ).backward()
                            for i, ((layer_name, m_child), m_ddp_child) in enumerate(
                                zip(m.named_children(), m_ddp.module.children())
                            ):
                                named_msg = layer_name + ".weight" + " " + iter_msg
                                self.assertTrue(
                                    m_child.weight.grad.is_contiguous(
                                        memory_format=formats[i]
                                    ),
                                    named_msg,
                                )
                                self.assertTrue(
                                    m_ddp_child.weight.grad.is_contiguous(
                                        memory_format=formats[i]
                                    ),
                                    named_msg,
                                )
                                for j, ((param_name, p), p_ddp) in enumerate(
                                    zip(
                                        m_child.named_parameters(),
                                        m_ddp_child.parameters(),
                                    )
                                ):
                                    named_msg = (
                                        layer_name + "." + param_name + " " + iter_msg
                                    )
                                    self.assertEqual(
                                        p.grad, p_ddp.grad, rtol=tol, atol=tol
                                    )
                            opt.step()
                            opt_ddp.step()
                            if it == 0:
                                for p, p_ddp in zip(m.parameters(), m_ddp.parameters()):
                                    p.grad = None
                                    p_ddp.grad = None
                            else:
                                m.zero_grad()
                                m_ddp.zero_grad()
                        except BaseException:
                            # Makes sure we still get info if an error occurred somewhere other than the asserts.
                            print(
                                "Caught exception during iterations at " + named_msg,
                                flush=True,
                            )
                            raise

    @requires_nccl()
    @skip_if_lt_x_gpu(2)
    def test_grad_layout_1devicemodule_1replicaperprocess(self):
        dev0 = torch.device("cuda:" + str(gpus_for_rank(self.world_size)[self.rank][0]))
        # Tells DDP to use just one device.
        replica_devices = [dev0]
        # Tells _test_grad_layout to construct ConvNet with all layers on this process's first assigned device.
        layer_devs = dev0
        local_batch_size = 8
        self._test_grad_layout(replica_devices, layer_devs, local_batch_size)

    @requires_nccl()
    @skip_if_lt_x_gpu(4)
    @skip_if_rocm
    def test_grad_layout_2devicemodule(self):
        int_devices = gpus_for_rank(self.world_size)[self.rank][:2]
        dev0 = torch.device("cuda:" + str(int_devices[0]))
        dev1 = torch.device("cuda:" + str(int_devices[1]))
        # DDP's default behavior for a multi-device module is "don't replicate."
        replica_devices = None
        # Tells _test_grad_layout to constructs this process's ConvNet on 2 devices, with 2 layers on each device.
        layer_devs = [dev0] * 2 + [dev1] * 2
        local_batch_size = 8
        self._test_grad_layout(replica_devices, layer_devs, local_batch_size)

    @requires_nccl()
    @skip_if_lt_x_gpu(2)
    def test_param_layout_mismatch_error(self):
        process_group = self._get_process_group()

        dev0 = torch.device("cuda:" + str(gpus_for_rank(self.world_size)[self.rank][0]))
        layer_devs = dev0
        layer_formats = (
            [torch.contiguous_format] * 4
            if self.rank == 0
            else [torch.channels_last] * 4
        )
        layer_dtypes = [torch.float] * 4

        m = ConvNet(layer_devs, layer_formats, layer_dtypes)
        if self.rank == 0:
            m_ddp = DistributedDataParallel(
                m, device_ids=[dev0], process_group=process_group
            )
        else:
            with self.assertRaisesRegex(
                RuntimeError,
                ".* appears not to match strides of the same param in process 0",
            ):
                m_ddp = DistributedDataParallel(
                    m, device_ids=[dev0], process_group=process_group
                )

    def _gpu_model_with_ddp_comm_hook(
        self,
        process_group,
        hook=None,
        gradient_as_bucket_view=False,
        state=None,
        static_graph=False,
    ):
        device_id = gpus_for_rank(self.world_size)[self.rank][0]
        gpu_model = DistributedDataParallel(
            ModuleForDdpCommHook().to(device_id),
            device_ids=[device_id],
            process_group=process_group,
            gradient_as_bucket_view=gradient_as_bucket_view,
            static_graph=static_graph,
        )

        # Register a DDP communication hook if any.
        if hook is not None:
            gpu_model.register_comm_hook(state, hook)

        return gpu_model

    @requires_nccl()
    @skip_if_lt_x_gpu(2)
    def test_ddp_comm_hook_future_passing_gpu_nccl(self):
        """
        This unit test verifies whether the Future object is passed properly using nccl backend.
        The hook callback function creates a Future object and sets a value to it.
        """
        process_group = self._get_process_group()

        # Get GPU model with simple_hook registered.
        gpu_model = self._gpu_model_with_ddp_comm_hook(process_group, self._simple_hook)

        # check whether the grads are equal to what simple_hook's then callback returns.
        # without the comm_hook, result would be 0.25 * torch.ones(2, 2).
        self._run_and_verify_hook(gpu_model, 8, 2 * torch.ones(2, 2))

    def _test_ddp_comm_hook_allreduce_hook_nccl(
        self, gradient_as_bucket_view=False, static_graph=False
    ):
        """
        This unit test verifies whether a DDP communication hook that just calls
        allreduce gives the same result with the case of no hook registered.
        Without the then callback, the future_value in reducer is no longer
        a PyObject, and this unit test verifies future_value is properly checked.
        """
        process_group = self._get_process_group()

        def allreduce_hook(
            state: object, bucket: dist.GradBucket
        ) -> torch.futures.Future[torch.Tensor]:
            tensors = [bucket.buffer() / self.world_size]
            return (
                process_group.allreduce(tensors)
                .get_future()
                .then(lambda fut: fut.value()[0])
            )

        # Get GPU model with allreduce_hook registered.
        gpu_model = self._gpu_model_with_ddp_comm_hook(
            process_group, allreduce_hook, gradient_as_bucket_view, static_graph
        )

        # check whether the grads are equal to what DDP without hook would return.
        self._run_and_verify_hook(gpu_model, 8, 0.25 * torch.ones(2, 2))

    def _test_default_ddp_comm_hooks_nccl(self, gradient_as_bucket_view=False):
        """
        This unit test verifies whether default Python DDP communication hooks ALLREDUCE, FP16_COMPRESS
        and BF16_COMPRESS, can give the same result with the case of no hook registered.
        """
        process_group = self._get_process_group()

        # For these default DDP comm hooks, the only state is process group.
        state = process_group
        hook_options = [default.allreduce_hook, default.fp16_compress_hook]
        if (
            not TEST_WITH_ROCM
            and BFLOAT16_AVAILABLE
            and c10d.is_nccl_available()
            and torch.cuda.nccl.version() >= (2, 10)
        ):
            hook_options.append(default.bf16_compress_hook)
        for hook in hook_options:
            # Get GPU model with the hook registered.
            # The first arg 'process_group' is used for initializing the test environment,
            # so it cannot be replaced by 'state', although they have the same value.
            gpu_model = self._gpu_model_with_ddp_comm_hook(
                process_group, hook, gradient_as_bucket_view, state
            )

            # check whether the grads are equal to what DDP without hook would return.
            self._run_and_verify_hook(gpu_model, 8, 0.25 * torch.ones(2, 2))

    def _test_fp16_compress_wrapper(self, gradient_as_bucket_view=False):
        """
        This unit test verifies whether wrapping the ALLREDUCE and POWER_SGD hooks with
        the FP16_WRAPPER can give the same result as when there is no hook registered.
        """
        process_group = self._get_process_group()
        powerSGD_state = powerSGD.PowerSGDState(process_group=process_group)

        hook_args = [
            (powerSGD.powerSGD_hook, powerSGD_state),
            (default.allreduce_hook, process_group),
        ]

        for hook, state in hook_args:
            gpu_model = self._gpu_model_with_ddp_comm_hook(
                process_group,
                default.fp16_compress_wrapper(hook),
                gradient_as_bucket_view,
                state,
            )

            # check whether the grads are equal to what DDP without hook would return.
            self._run_and_verify_hook(gpu_model, 8, 0.25 * torch.ones(2, 2))

    def _test_bf16_compress_wrapper(self, gradient_as_bucket_view=False):
        """
        This unit test verifies whether wrapping the ALLREDUCE and POWER_SGD hooks with
        the BF16_WRAPPER can give the same result as when there is no hook registered.
        """
        process_group = self._get_process_group()
        powerSGD_state = powerSGD.PowerSGDState(process_group=process_group)

        hook_args = [
            (powerSGD.powerSGD_hook, powerSGD_state),
            (default.allreduce_hook, process_group),
        ]

        for hook, state in hook_args:
            gpu_model = self._gpu_model_with_ddp_comm_hook(
                process_group,
                default.bf16_compress_wrapper(hook),
                gradient_as_bucket_view,
                state,
            )

            # check whether the grads are equal to what DDP without hook would return.
            self._run_and_verify_hook(gpu_model, 8, 0.25 * torch.ones(2, 2))

    def _test_powerSGD_ddp_comm_hook_nccl(self, gradient_as_bucket_view=False):
        """
        This unit test verifies whether Python DDP communication hook POWER_SGD
        can give the same result with the case of no hook registered.
        """
        process_group = self._get_process_group()

        # Get GPU model with the hook registered.
        # Test the hook with different algorithmic configs.
        for use_error_feedback, warm_start, batch_tensors_with_same_shape in product(
            [True, False], [True, False], [True, False],
        ):
            state = powerSGD.PowerSGDState(
                process_group=process_group,
                matrix_approximation_rank=1,
                use_error_feedback=use_error_feedback,
                warm_start=warm_start,
                batch_tensors_with_same_shape=batch_tensors_with_same_shape,
            )
            for hook in [powerSGD.powerSGD_hook, powerSGD.batched_powerSGD_hook]:
                gpu_model = self._gpu_model_with_ddp_comm_hook(
                    process_group, hook, gradient_as_bucket_view, state
                )

                # check whether the grads are equal to what DDP without hook would return.
                self._run_and_verify_hook(gpu_model, 8, 0.25 * torch.ones(2, 2))

    def _test_builtin_ddp_comm_hooks_nccl(self, gradient_as_bucket_view=False):
        """
        This unit test verifies whether built-in C++ DDP communication hooks ALLREDUCE and FP16_COMPRESS
        can give the same result with the case of no hook registered.
        """
        process_group = self._get_process_group()

        for comm_hook_type in [
            dist.BuiltinCommHookType.ALLREDUCE,
            dist.BuiltinCommHookType.FP16_COMPRESS,
        ]:
            # Get GPU model with the built-in communication hook.
            gpu_model = self._gpu_model_with_builtin_ddp_comm_hook(
                process_group, comm_hook_type, gradient_as_bucket_view
            )

            # check whether the grads are equal to what DDP without hook would return.
            self._run_and_verify_hook(gpu_model, 8, 0.25 * torch.ones(2, 2))

    @requires_nccl()
    @skip_if_lt_x_gpu(2)
    def test_ddp_comm_hook_allreduce_hook_nccl(self):
        self._test_ddp_comm_hook_allreduce_hook_nccl()

    @requires_nccl()
    @skip_if_lt_x_gpu(2)
    def test_default_ddp_comm_hooks_nccl(self):
        self._test_default_ddp_comm_hooks_nccl()

    @requires_nccl()
    @skip_if_lt_x_gpu(2)
    def test_fp16_compress_wrapper_nccl(self):
        self._test_fp16_compress_wrapper()

    @requires_nccl()
    @requires_nccl_version((2, 10), "Need NCCL 2.10+ for BF16_COMPRESS")
    @skip_but_pass_in_sandcastle_if(
        not BFLOAT16_AVAILABLE,
        "BFloat16 is only supported by CUDA 11+",
    )
    @skip_if_lt_x_gpu(2)
    def test_bf16_compress_wrapper_nccl(self):
        self._test_bf16_compress_wrapper()

    @requires_nccl()
    @skip_if_lt_x_gpu(2)
    def test_builtin_ddp_comm_hooks_nccl(self):
        self._test_builtin_ddp_comm_hooks_nccl()

    @requires_nccl()
    @skip_if_lt_x_gpu(2)
    def test_powerSGD_ddp_comm_hook_nccl(self):
        self._test_powerSGD_ddp_comm_hook_nccl()

    @requires_nccl()
    @skip_if_lt_x_gpu(2)
    def test_ddp_comm_hook_allreduce_hook_nccl_grad_is_view(self):
        self._test_ddp_comm_hook_allreduce_hook_nccl(gradient_as_bucket_view=True)

    @requires_nccl()
    @skip_if_lt_x_gpu(2)
    def test_ddp_comm_hook_allreduce_hook_nccl_static_graph(self):
        self._test_ddp_comm_hook_allreduce_hook_nccl(static_graph=True)

    @requires_nccl()
    @skip_if_lt_x_gpu(2)
    def test_default_ddp_comm_hooks_nccl_is_view(self):
        self._test_default_ddp_comm_hooks_nccl(gradient_as_bucket_view=True)

    @requires_nccl()
    @skip_if_lt_x_gpu(2)
    def test_fp16_compress_wrapper_is_view(self):
        self._test_fp16_compress_wrapper(gradient_as_bucket_view=True)

    @requires_nccl()
    @requires_nccl_version((2, 10), "Need NCCL 2.10+ for BF16_COMPRESS")
    @skip_but_pass_in_sandcastle_if(
        not BFLOAT16_AVAILABLE,
        "BFloat16 is only supported by CUDA 11+",
    )
    @skip_if_lt_x_gpu(2)
    def test_bf16_compress_wrapper_is_view(self):
        self._test_bf16_compress_wrapper(gradient_as_bucket_view=True)

    @requires_nccl()
    @skip_if_lt_x_gpu(2)
    def test_builtin_ddp_comm_hooks_nccl_grad_is_view(self):
        self._test_builtin_ddp_comm_hooks_nccl(gradient_as_bucket_view=True)

    @requires_nccl()
    @skip_if_lt_x_gpu(2)
    def test_powerSGD_ddp_comm_hook_nccl_grad_is_view(self):
        self._test_powerSGD_ddp_comm_hook_nccl(gradient_as_bucket_view=True)

    @requires_nccl()
    @skip_if_lt_x_gpu(2)
    def test_ddp_comm_hook_allreduce_with_then_hook_nccl(self):
        """
        This unit test verifies whether a DDP communication hook that calls allreduce and then
        multiplies the result by ten and divides by two gives the expected result.
        """
        process_group = self._get_process_group()

        def allreduce_with_then_hook(
            state: object, bucket: dist.GradBucket
        ) -> torch.futures.Future[torch.Tensor]:
            tensors = [bucket.buffer() / self.world_size]
            fut = process_group.allreduce(tensors).get_future()

            def mult(fut):
                # Multiply the result by 10.
                return 10 * fut.value()[0]

            def div(fut):
                # Divide the result by 2.
                return 0.5 * fut.value()

            return fut.then(mult).then(div)

        # Get GPU model with allreduce_with_then_hook registered.
        gpu_model = self._gpu_model_with_ddp_comm_hook(
            process_group, allreduce_with_then_hook
        )

        # check whether the grads are equal to what allreduce returns multiplied by 5.
        # without the comm_hook, result would be still 0.25 * torch.ones(2, 2).
        self._run_and_verify_hook(gpu_model, 8, 1.25 * torch.ones(2, 2))

    class AcceptsParam(torch.nn.Module):
        def __init__(self, p, factor):
            super().__init__()
            self.a = p
            self.f = factor

        def forward(self, input):
            return input + self.a * self.f

    @requires_nccl()
    @skip_if_lt_x_gpu(2)
    def test_ddp_weight_sharing(self):
        process_group = self._get_process_group()

        size = 2048 * 2048
        dev = self.rank
        world = self.world_size

        p = torch.nn.Parameter(torch.randn(size, requires_grad=True))

        for try_set_to_none, use_bucket_view in product((False, True), (False, True)):
            m = torch.nn.Sequential(
                self.AcceptsParam(p, dev + 1), self.AcceptsParam(p, dev + 1)
            ).cuda(dev)

            m = torch.nn.parallel.DistributedDataParallel(
                m,
                bucket_cap_mb=1,
                gradient_as_bucket_view=use_bucket_view,
                device_ids=[dev],
                process_group=process_group,
            )

            for i in range(3):
                m.zero_grad(set_to_none=try_set_to_none)
                m(1).sum().backward()

                # Each param value is multiplied by "rank + 1" twice in forward, so the grad
                # values produced by a particular rank should be 2. * (rank + 1).
                # Summing these over ranks and dividing by world size gives the expected result:
                analytic = torch.full_like(
                    p, 2.0 * (world * (world + 1.0) / 2.0) / world, device=dev
                )
                for name, p in m.named_parameters():
                    self.assertEqual(
                        p.grad,
                        analytic,
                        "mismatch at "
                        + name
                        + ".grad for "
                        + f"set_to_none = {try_set_to_none}, use_bucket_view = {use_bucket_view}",
                    )

    @requires_nccl()
    @skip_if_lt_x_gpu(2)
    def test_ddp_packed_sequence(self):
        """
        Tests that DDP with ``device_ids`` specified can run a forward and
        backward pass with ``PackedSequence`` s with parity compared to a local
        version of the model.
        """
        store = c10d.FileStore(self.file_name, self.world_size)
        process_group = dist.init_process_group(
            "nccl",
            world_size=self.world_size,
            rank=self.rank,
            store=store,
        )
        seqs = ["sequence_sequence", "seq", "sequence"]
        vocab = ["<pad>"] + sorted({ch for seq in seqs for ch in seq})
        vectorized_seqs = [[vocab.index(tok) for tok in seq] for seq in seqs]
        # Set the seed to make the embedding and LSTM deterministic (even
        # across ranks since DDP broadcasts parameters from rank 0)
        torch.manual_seed(0)
        embed = nn.Embedding(len(vocab), 4)  # keep on CPU
        lstm = nn.LSTM(input_size=4, hidden_size=2, batch_first=True).to(self.rank)
        lstm_ddp = DistributedDataParallel(
            copy.deepcopy(lstm),
            device_ids=[self.rank],
            process_group=process_group,
        )
        for p1, p2 in zip(lstm.parameters(), lstm_ddp.module.parameters()):
            self.assertEqual(p1, p2)
        seq_lengths = torch.LongTensor(list(map(len, vectorized_seqs)))
        seq_tensor = torch.Tensor(
            torch.zeros((len(vectorized_seqs), seq_lengths.max()))
        ).long()
        for i, (seq, seq_len) in enumerate(zip(vectorized_seqs, seq_lengths)):
            seq_tensor[i, :seq_len] = torch.LongTensor(seq)
        seq_lengths, permutation_idx = seq_lengths.sort(0, descending=True)
        seq_tensor = seq_tensor[permutation_idx]
        embedded_seq_tensor = embed(seq_tensor)
        packed_input = torch.nn.utils.rnn.pack_padded_sequence(
            embedded_seq_tensor, seq_lengths, batch_first=True,
        )
        packed_input_ddp = torch.nn.utils.rnn.pack_padded_sequence(
            embedded_seq_tensor.detach().clone(), seq_lengths, batch_first=True,
        )
        # Move the input to GPU explicitly for the local model
        packed_output, (ht, ct) = lstm(packed_input.to(self.rank))
        # Let DDP move the input to GPU internally
        packed_output_ddp, (ht_ddp, ct_ddp) = lstm_ddp(packed_input_ddp)
        self.assertEqual(packed_output.data, packed_output_ddp.data)
        self.assertEqual(ht, ht_ddp)
        self.assertEqual(ct, ct_ddp)
        packed_output.data.sum().backward()
        packed_output_ddp.data.sum().backward()
        for p1, p2 in zip(lstm.parameters(), lstm_ddp.parameters()):
            self.assertEqual(p1.grad, p2.grad)

    @requires_nccl()
    @skip_if_lt_x_gpu(2)
    def test_channels_last_contig(self):
        process_group = self._get_process_group()
        device = torch.device(f"cuda:{self.rank}")
        tensor = torch.ones((2, 16, 768, 1152), dtype=torch.float32, device=device).to(memory_format=torch.channels_last)
        process_group.broadcast([tensor]).wait()


class WorkHookTest(MultiProcessTestCase):

    @property
    def world_size(self):
        return 2

    def setUp(self):
        super().setUp()
        # set TORCH_NCCL_ENABLE_TIMING to enable timing for CUDAEvents
        # in ProcessGroup Work
        os.environ["TORCH_NCCL_ENABLE_TIMING"] = "1"
        self._spawn_processes()

    def tearDown(self):
        super().tearDown()
        del os.environ["TORCH_NCCL_ENABLE_TIMING"]
        try:
            os.remove(self.file_name)
        except OSError:
            pass

    def _get_store(self):
        return dist.FileStore(self.file_name, self.world_size)

    def _get_process_group(self):
        store = self._get_store()
        c10d.init_process_group("nccl", store=store, rank=self.rank, world_size=self.world_size)
        return c10d.distributed_c10d._get_default_group()

    @requires_nccl()
    @skip_if_lt_x_gpu(2)
    def test_on_completion_hook_broadcast(self):
        pg = self._get_process_group()
        num_hook_fired = 0
        durations: List[float] = []

        def hook(work_info: torch._C._distributed_c10d.WorkInfo):
            nonlocal num_hook_fired, durations
            num_hook_fired += 1
            durations.append(work_info.active_duration.total_seconds())

        pg._register_on_completion_hook(hook)
        tensor = torch.ones([2, 3]).cuda(self.rank) * self.rank
        pg.broadcast([tensor]).wait()
        pg.broadcast([tensor]).wait()

        # N.B.: destroy_process_group is necessary to wait for
        # all pending works to finish.
        c10d.destroy_process_group(pg)

        self.assertEqual(num_hook_fired, 2)
        self.assertEqual(len(durations), 2)
        for duration in durations:
            self.assertTrue(duration > 0)

        self.assertEqual(tensor, torch.zeros([2, 3]).cuda(self.rank))

    @requires_nccl()
    @skip_if_lt_x_gpu(2)
    def test_on_completion_hook_mixed_ops(self):
        pg = self._get_process_group()
        num_hook_fired = 0
        durations: List[float] = []

        def hook(work_info: torch._C._distributed_c10d.WorkInfo):
            nonlocal num_hook_fired, durations
            num_hook_fired += 1
            durations.append(work_info.active_duration.total_seconds())

        pg._register_on_completion_hook(hook)
        tensor = torch.ones([2, 3]).cuda(self.rank)
        tensor_list = [torch.empty_like(tensor) for _ in range(self.world_size)]
        # intentionally using async ops.
        pg.allreduce(tensor)
        pg.allgather(tensor_list, tensor)
        pg.allreduce(tensor)

        # N.B.: destroy_process_group is necessary to wait for
        # all pending works to finish.
        c10d.destroy_process_group(pg)

        self.assertEqual(num_hook_fired, 3)
        self.assertEqual(len(durations), 3)
        for duration in durations:
            self.assertTrue(duration > 0)

        self.assertEqual(
            tensor,
            torch.ones([2, 3]).cuda(self.rank) * self.world_size * self.world_size,
        )

        self.assertEqual(
            tensor_list,
            [torch.ones([2, 3]).cuda(self.rank) * self.world_size for _ in range(self.world_size)],
        )

    @requires_nccl()
    @skip_if_lt_x_gpu(2)
    def test_on_completion_hook_with_ddp(self):
        pg = self._get_process_group()
        num_hook_fired: Dict[int, int] = {}
        durations: Dict[OpType, List[float]] = {}

        def hook(work_info: torch._C._distributed_c10d.WorkInfo):
            nonlocal num_hook_fired, durations
            op_type = work_info.op_type
            if op_type not in num_hook_fired:
                num_hook_fired[op_type] = 0
                durations[op_type] = []
            num_hook_fired[op_type] += 1
            durations[op_type].append(work_info.active_duration.total_seconds())

        pg._register_on_completion_hook(hook)

        nlayers = 10
        net = nn.Sequential(
            *[nn.Linear(1000, 1000, bias=False) for _ in range(nlayers)]
        ).to(self.rank)

        ddp = DistributedDataParallel(
            net,
            device_ids=[self.rank],
            process_group=pg,
            bucket_cap_mb=1,
        )

        pg._wait_for_pending_works()

        # DDP is expected to synchronize model parameter by broadcasting
        # from rank0 to other ranks. However, this is DDP's internal implementation,
        # which is subject to change in future versions.
        self.assertTrue(num_hook_fired[OpType.BROADCAST] > 0)
        ctor_allreduce = num_hook_fired[OpType.ALLREDUCE] if OpType.ALLREDUCE in num_hook_fired else 0

        x = torch.zeros(2, 1000).cuda(self.rank)
        ddp(x).sum().backward()

        c10d.destroy_process_group(pg)

        self.assertTrue(OpType.ALLREDUCE in num_hook_fired)
        # The number of allreduce ops depend on DDP internal implementation, but
        # there should be at least one allreduce.
        self.assertTrue(num_hook_fired[OpType.ALLREDUCE] - ctor_allreduce > 0)
        self.assertTrue(all(duration > 0 for duration in chain(*(durations.values()))))

    # Not testing FSDP due to https://github.com/pytorch/pytorch/issues/90848.
    # We cannot disable workCleanupLoop() as hooks are fired in that thread.

    @requires_nccl()
    @skip_if_lt_x_gpu(2)
    def test_on_completion_hook_all_gather_object(self):
        torch.cuda.set_device(self.rank)

        pg = self._get_process_group()
        num_hook_fired: Dict[int, int] = {}
        durations: Dict[OpType, List[float]] = {}

        def hook(work_info: torch._C._distributed_c10d.WorkInfo):
            nonlocal num_hook_fired, durations
            op_type = work_info.op_type
            if op_type not in num_hook_fired:
                num_hook_fired[op_type] = 0
                durations[op_type] = []
            num_hook_fired[op_type] += 1
            durations[op_type].append(work_info.active_duration.total_seconds())

        pg._register_on_completion_hook(hook)

        obj = {"rank": self.rank, "world_size": self.world_size}
        obj_list = [None for _ in range(self.world_size)]

        c10d.all_gather_object(obj_list, obj, group=pg)

        for r, o in enumerate(obj_list):
            self.assertTrue(isinstance(o, dict))
            self.assertTrue(set(o.keys()), {"rank", "world_size"})
            self.assertEqual(o["rank"], r)
            self.assertEqual(o["world_size"], self.world_size)

        c10d.destroy_process_group(pg)

        self.assertTrue(OpType.ALLGATHER in num_hook_fired)
        self.assertEqual(len(num_hook_fired), 1)
        # two allgathers, one for size and another for values
        self.assertEqual(num_hook_fired[OpType.ALLGATHER], 2)
        self.assertTrue(all(duration > 0 for duration in durations[OpType.ALLGATHER]))

    @requires_nccl()
    @skip_if_lt_x_gpu(2)
    def test_on_completion_hook_seq(self):
        pg = self._get_process_group()
        num_hook_fired = 0
        seq: int = -1
        work: int = 0

        def hook(work_info: torch._C._distributed_c10d.WorkInfo):
            nonlocal num_hook_fired, seq
            num_hook_fired += 1
            seq = work_info.seq

        pg._register_on_completion_hook(hook)
        tensor = torch.ones([2, 3]).cuda(self.rank) * self.rank
        work_count = 3
        for i in range(work_count):
            work += 1
            pg.broadcast([tensor]).wait()

        # N.B.: destroy_process_group is necessary to wait for
        # all pending works to finish.
        c10d.destroy_process_group(pg)

        self.assertEqual(num_hook_fired, work_count)
        self.assertEqual(work, seq)

class NcclErrorHandlingTest(MultiProcessTestCase):
    def setUp(self):
        super().setUp()
        # Need to skip return code checking for these tests since the child
        # processes don't exit cleanly.
        self.skip_return_code_checks = [
            self.test_nccl_errors_blocking_abort.__wrapped__,
            self.test_nccl_errors_blocking_sigkill.__wrapped__,
            self.test_nccl_errors_blocking_sigterm.__wrapped__,
            self.test_nccl_errors_blocking_nonzero_exit.__wrapped__,
        ]
        # TORCH_NCCL_BLOCKING_WAIT overrides TORCH_NCCL_ASYNC_ERROR_HANDLING hence tests
        # that use TORCH_NCCL_BLOCKING_WAIT will test it as expected.
        os.environ["TORCH_NCCL_ASYNC_ERROR_HANDLING"] = "1"
        self._spawn_processes()

    def tearDown(self):
        super().tearDown()
        try:
            os.remove(self.file_name)
        except OSError:
            pass

    @property
    def op_timeout_sec(self):
        return 3

    @property
    def world_size(self):
        return 3

    @property
    def blocking_wait_error_msg(self):
        return "timeout"

    def _run_all_reduce(self, pg):
        pg.allreduce(torch.rand(10).cuda(self.rank))

    @requires_nccl()
    @requires_nccl_version((2, 4, 0), "Need NCCL 2.4+ for error checking")
    @skip_if_lt_x_gpu(3)
    @skip_if_rocm
    @skip_but_pass_in_sandcastle("Test does not pass when run locally")
    def test_nccl_errors_nonblocking(self):
        # Note: we unset and restore TORCH_NCCL_ASYNC_ERROR_HANDLING for this test
        # since test_c10d_common runs with async error handling by default, but this
        # tests behavior when it is not enabled.
        prev_nccl_async_error_handling = os.environ.get(
            "TORCH_NCCL_ASYNC_ERROR_HANDLING", None
        )
        os.environ["TORCH_NCCL_ASYNC_ERROR_HANDLING"] = "0"
        store = c10d.FileStore(self.file_name, self.world_size)
        process_group = c10d.ProcessGroupNCCL(store, self.rank, self.world_size)
        process_group.allreduce(torch.rand(10).cuda(self.rank))
        if self.rank == 0:
            # This allreduce does not block Python thread as allreduce enqueues
            # the cuda operation, and then wait only blocks the current cuda
            # stream.
            work = process_group.allreduce(torch.rand(10).cuda(self.rank))
            work.wait()

            # Now the work scheduled next should hang forever since the previous
            # allreduce will never complete.
            t = threading.Thread(target=self._run_all_reduce, args=(process_group,))
            t.daemon = True
            t.start()
            t.join(int(get_timeout(self.id()) / 5))
            self.assertTrue(t.is_alive())

        if prev_nccl_async_error_handling is not None:
            os.environ["TORCH_NCCL_ASYNC_ERROR_HANDLING"] = prev_nccl_async_error_handling

    def _test_nccl_errors_blocking(self, func):
        store = c10d.FileStore(self.file_name, self.world_size)
        process_group = c10d.ProcessGroupNCCL(
            store,
            self.rank,
            self.world_size,
            timeout=timedelta(seconds=10),
        )
        process_group.allreduce(torch.rand(10).cuda(self.rank))
        if self.rank == 0:
            work = process_group.allreduce(torch.rand(10).cuda(self.rank))
            with self.assertRaisesRegex(dist.DistBackendError, ""):
                # It seems the error message would be different depending on
                # whether the test is run on CI machine and devGPU.  Skipping
                # the error message check to make both sides happy.
                work.wait(timeout=timedelta(seconds=self.op_timeout_sec))
            # Run some GPU operations to make sure cuda has not gotten stuck.
            # It was observed cuda could get stuck if NCCL communicators were
            # not properly aborted before throwing RuntimeError.
            a = torch.rand(10).cuda(self.rank)
        elif self.rank == 1:
            # Clean up structures (ex: files for FileStore before going down)
            del process_group
            func()

    @with_nccl_blocking_wait
    @requires_nccl()
    @requires_nccl_version((2, 4, 0), "Need NCCL 2.4+ for error checking")
    @skip_if_lt_x_gpu(3)
    @skip_if_rocm
    def test_nccl_errors_blocking_clean_exit(self):
        self._test_nccl_errors_blocking(lambda: sys.exit(0))

    @with_nccl_blocking_wait
    @requires_nccl()
    @requires_nccl_version((2, 4, 0), "Need NCCL 2.4+ for error checking")
    @skip_if_lt_x_gpu(3)
    @skip_if_rocm
    def test_nccl_errors_blocking_nonzero_exit(self):
        self._test_nccl_errors_blocking(lambda: sys.exit(1))

    @with_nccl_blocking_wait
    @requires_nccl()
    @requires_nccl_version((2, 4, 0), "Need NCCL 2.4+ for error checking")
    @skip_if_lt_x_gpu(3)
    @skip_if_rocm
    @skip_but_pass_in_sandcastle(
        "Frequently times out see https://github.com/pytorch/pytorch/issues/58920"
    )
    def test_nccl_errors_blocking_abort(self):
        self._test_nccl_errors_blocking(lambda: os.abort())

    @with_nccl_blocking_wait
    @requires_nccl()
    @requires_nccl_version((2, 4, 0), "Need NCCL 2.4+ for error checking")
    @skip_if_lt_x_gpu(3)
    @skip_if_rocm
    def test_nccl_errors_blocking_sigkill(self):
        self._test_nccl_errors_blocking(lambda: os.kill(os.getpid(), signal.SIGKILL))

    @with_nccl_blocking_wait
    @requires_nccl()
    @requires_nccl_version((2, 4, 0), "Need NCCL 2.4+ for error checking")
    @skip_if_lt_x_gpu(3)
    @skip_if_rocm
    def test_nccl_errors_blocking_sigterm(self):
        self._test_nccl_errors_blocking(lambda: os.kill(os.getpid(), signal.SIGTERM))

    @with_nccl_blocking_wait
    @requires_nccl()
    @requires_nccl_version((2, 4, 0), "Need NCCL 2.4+ for error checking")
    @skip_if_lt_x_gpu(3)
    def test_nccl_blocking_wait_with_barrier(self):
        store = c10d.FileStore(self.file_name, self.world_size)
        process_group = c10d.ProcessGroupNCCL(
            store,
            self.rank,
            self.world_size,
            timeout=timedelta(seconds=10),
        )
        process_group.barrier().wait()
        if self.rank == 0:
            with self.assertRaisesRegex(dist.DistBackendError, ""):
                # It seems the error message would be different depending on
                # whether the test is run on CI machine and devGPU.  Skipping
                # the error message check to make both sides happy.
                process_group.barrier().wait(timeout=timedelta(seconds=self.op_timeout_sec))

    def _run_invalid_nccl_blocking_wait_env(self, val):
        os.environ["TORCH_NCCL_BLOCKING_WAIT"] = val
        store = c10d.FileStore(self.file_name, self.world_size)
        with self.assertRaises(RuntimeError):
            process_group = c10d.ProcessGroupNCCL(store, self.rank, self.world_size)

    @requires_nccl()
    @skip_if_lt_x_gpu(3)
    def test_invalid_nccl_blocking_wait_env(self):
        self._run_invalid_nccl_blocking_wait_env("abc")
        self._run_invalid_nccl_blocking_wait_env("-1")
        self._run_invalid_nccl_blocking_wait_env("2147483647")
        self._run_invalid_nccl_blocking_wait_env("4294967295")

    @with_nccl_blocking_wait
    @requires_nccl()
    @requires_gloo()
    @skip_if_lt_x_gpu(3)
    def test_nccl_timeout(self):
        store = c10d.FileStore(self.file_name, self.world_size)

        # Initialize process_group.
        process_group = c10d.ProcessGroupNCCL(
            store, self.rank, self.world_size, timeout=timedelta(seconds=10)
        )
        # Control gloo pg used as go-ahead signal/barrier
        # to coordinate btwn ranks.
        pg_gloo = c10d.ProcessGroupGloo(store, self.rank, self.world_size)
        failed_collective_timeout = timedelta(milliseconds=100)
        process_group.allreduce(torch.rand(10).cuda(self.rank)).wait(timeout=timedelta(seconds=5))

        if self.rank == 0:
            # This should timeout in about 1 second.
            # Watchdog may abort timed out work resulting in NCCL error instead of operation timed out.
            with self.assertRaisesRegex(dist.DistBackendError, self.blocking_wait_error_msg):
                process_group.allreduce(torch.rand(10).cuda(self.rank)).wait(timeout=failed_collective_timeout)
            # Now do a barrier to tell other rank to go ahead.
            pg_gloo.barrier().wait()
        else:
            # Wait on rank 0 to fail.
            try:
                pg_gloo.barrier().wait()
            except Exception as e:
                raise ValueError(f"Rank {self.rank} barrier timed out waiting for rank 0 with error: {str(e)}") from e



class CommTest(test_c10d_common.AbstractCommTest, MultiProcessTestCase):
    @property
    def device(self):
        return f"cuda:{self.rank}"


    def setUp(self):
        super().setUp()
        # TORCH_NCCL_BLOCKING_WAIT overrides TORCH_NCCL_ASYNC_ERROR_HANDLING hence tests
        # that use TORCH_NCCL_BLOCKING_WAIT will test it as expected.
        os.environ["TORCH_NCCL_ASYNC_ERROR_HANDLING"] = "1"
        self._spawn_processes()

    def tearDown(self):
        super().tearDown()
        try:
            os.remove(self.file_name)
        except OSError:
            pass

    def _test_broadcast_coalesced(self, process_group, device, root_rank):
        half = torch.float16

        # No support for float16 for CPU tensors
        if device == torch.device("cpu"):
            half = torch.float32

        target = torch.arange(60, dtype=half, device=device).chunk(5)
        target += torch.arange(60, dtype=torch.float32, device=device).chunk(5)
        target += torch.arange(60, dtype=half, device=device).chunk(5)
        target += torch.arange(60, dtype=torch.float64, device=device).chunk(5)
        target += torch.arange(60, dtype=half, device=device).chunk(5)
        target += torch.arange(60, dtype=torch.float32, device=device).chunk(5)

        # The tensors to pass to broadcast are identical to the target
        # only on the process that is the root of the broadcast.
        if self.rank == root_rank:
            tensors = [tensor.clone() for tensor in target]
        else:
            tensors = [torch.zeros_like(tensor) for tensor in target]

        if self.rank != root_rank:
            self.assertNotEqual(tensors, target)

        c10d._broadcast_coalesced(
            process_group, tensors, buffer_size=256, src=root_rank
        )

        if self.rank != root_rank:
            self.assertEqual(tensors, target)

    @requires_nccl()
    @skip_if_lt_x_gpu(2)
    def test_broadcast_coalesced_nccl(self):
        store = c10d.FileStore(self.file_name, self.world_size)
        c10d.init_process_group(backend="nccl", store=store, rank=self.rank, world_size=self.world_size)
        process_group = c10d.distributed_c10d._get_default_group()
        device = torch.device("cuda:%d" % self.rank)
        ranks = [0, 1]
        for root_rank in ranks:
            self._test_broadcast_coalesced(process_group, device, root_rank)

    @requires_nccl()
    @skip_if_lt_x_gpu(2)
    def test_all_reduce_coalesced_nccl(self):
        store = c10d.FileStore(self.file_name, self.world_size)
        c10d.init_process_group(backend="nccl", store=store, rank=self.rank, world_size=self.world_size)
        process_group = c10d.distributed_c10d._get_default_group()
        device = torch.device("cuda:%d" % self.rank)
        tensors = [torch.full((60 + i,), self.rank + 1 + i, device=device, dtype=torch.float) for i in range(5)]
        torch.distributed.all_reduce_coalesced(tensors, group=process_group)
        for i, t in enumerate(tensors):
            self.assertEqual(t, torch.full_like(t, self.world_size * (i + (self.world_size + 1.) / 2.)))

    @requires_nccl()
    @skip_if_lt_x_gpu(2)
    @skip_if_rocm
    def test_intra_node_comm_all_reduce(self):
        from torch._C._distributed_c10d import _get_intra_node_comm_usage_counter
        from torch.testing._internal.common_cuda import SM80OrLater
        for peer in range(self.world_size):
            if peer == self.rank:
                continue
            if not torch._C._cuda_canDeviceAccessPeer(self.rank, peer):
                raise SkipTest("Test requires p2p access")

        if not SM80OrLater:
            raise SkipTest("Test requires sm>=80")

        store = c10d.FileStore(self.file_name, self.world_size)
        os.environ["ENABLE_INTRA_NODE_COMM"] = "1"
        os.environ["TEST_INTRA_NODE_COMM"] = "1"
        torch.cuda.set_device(self.rank)
        c10d.init_process_group(
            backend="nccl", rank=self.rank, world_size=self.world_size, store=store
        )
        expect = self.world_size * (self.world_size - 1) // 2

        # IntraNodeComm currently only supports sum and bf16.
        # Verify that it is not used in the next two configurations.
        t = torch.full((4 * 1024 // 2,), self.rank).cuda()
        c10d.all_reduce(t, c10d.ReduceOp.SUM)
        self.assertTrue(t.eq(expect).all())
        self.assertEqual(_get_intra_node_comm_usage_counter(), 0)

        t = torch.full((4 * 1024 // 2,), self.rank, dtype=torch.bfloat16).cuda()
        c10d.all_reduce(t, c10d.ReduceOp.AVG)
        self.assertEqual(_get_intra_node_comm_usage_counter(), 0)

        # Verify that IntraNodeComm is used up to 10MB
        t = torch.full((4 * 1024 // 2,), self.rank, dtype=torch.bfloat16).cuda()
        c10d.all_reduce(t, c10d.ReduceOp.SUM)
        self.assertTrue(t.eq(expect).all())
        self.assertEqual(_get_intra_node_comm_usage_counter(), 1)

        t = torch.full((512 * 1024 // 2,), self.rank, dtype=torch.bfloat16).cuda()
        c10d.all_reduce(t, c10d.ReduceOp.SUM)
        self.assertTrue(t.eq(expect).all())
        self.assertEqual(_get_intra_node_comm_usage_counter(), 2)

        t = torch.full((10 * 1024 ** 2 // 2,), self.rank, dtype=torch.bfloat16).cuda()
        c10d.all_reduce(t, c10d.ReduceOp.SUM)
        self.assertTrue(t.eq(expect).all())
        self.assertEqual(_get_intra_node_comm_usage_counter(), 3)

        # Verify that IntraNodeComm is not used beyond 10MB
        t = torch.full((10 * 1024 ** 2 // 2 + 1,), self.rank, dtype=torch.bfloat16).cuda()
        c10d.all_reduce(t, c10d.ReduceOp.SUM)
        self.assertTrue(t.eq(expect).all())
        self.assertEqual(_get_intra_node_comm_usage_counter(), 3)

        c10d.destroy_process_group()

    @requires_nccl()
    @skip_if_lt_x_gpu(2)
    def test_sequence_num_set_default_pg_nccl(self):
        torch.cuda.set_device(self.rank)
        self._test_sequence_num_set_default_pg(backend="nccl")

    @skip_if_lt_x_gpu(2)
    @requires_nccl()
    def test_sequence_num_incremented_nccl_default(self):
        self._test_sequence_num_incremented_default_group("nccl")

    @skip_if_lt_x_gpu(4)
    @requires_nccl()
    def test_sequence_num_incremented_nccl_subgroup(self):
        if self.world_size < 4:
            return skip_but_pass_in_sandcastle("Test requires world_size of at least 4")
        self._test_sequence_num_incremented_subgroup("nccl")

    @requires_nccl()
    @skip_if_lt_x_gpu(2)
    def test_sequence_num_set_nccl_new_group(self):
        torch.cuda.set_device(self.rank)
        self._test_sequence_num_set_new_group(backend="nccl")

    def _test_pass_nccl_options(self, pg_opts):
        store = c10d.FileStore(self.file_name, self.world_size)
        # Test init_process_group accepts options
        dist.init_process_group(
            "nccl",
            world_size=self.world_size,
            rank=self.rank,
            store=store,
            pg_options=pg_opts,
        )

        # Test with new_group
        pg = c10d.new_group([0, 1], pg_options=pg_opts)
        # test the process group works as expected
        t = torch.tensor([self.rank + 1] * 10).cuda(self.rank)
        pg.allreduce(t).wait()
        expected_tensor = torch.tensor([3] * 10).cuda(self.rank)
        self.assertEqual(expected_tensor, t)

    @requires_nccl()
    @skip_if_lt_x_gpu(2)
    def test_pass_nccl_options_high_priority_stream(self):
        pg_opts = c10d.ProcessGroupNCCL.Options()
        pg_opts.is_high_priority_stream = True
        self._test_pass_nccl_options(pg_opts)

    @requires_nccl()
    @requires_nccl_version((2, 17), "Need NCCL 2.17+ for configuring NCCL communicators")
    @skip_if_lt_x_gpu(2)
    def test_pass_nccl_options_config(self):
        pg_opts = c10d.ProcessGroupNCCL.Options()
        pg_opts.config.max_ctas = 4
        pg_opts.config.min_ctas = 2
        pg_opts.config.cga_cluster_size = 2
        pg_opts.config.net_name = "Socket"
        nccl_debug_file = tempfile.NamedTemporaryFile()
        os.environ["NCCL_DEBUG"] = "INFO"
        os.environ["NCCL_DEBUG_FILE"] = nccl_debug_file.name

        # Tests functionality when passing nccl config
        self._test_pass_nccl_options(pg_opts)

        # Tests if comms were configured
        nccl_debug_file_content = nccl_debug_file.read()
        max_ctas = re.search(rb'Max CTAs.*(\d+)|$', nccl_debug_file_content).group(1)
        min_ctas = re.search(rb'Min CTAs.*(\d+)|$', nccl_debug_file_content).group(1)
        cga_cluster_size = re.search(rb'CGA cluster.*(\d+)|$', nccl_debug_file_content).group(1)
        net_name = re.search(rb'Using network.([a-zA-z]+)|$', nccl_debug_file_content).group(1)
        self.assertEqual(pg_opts.config.max_ctas, int(max_ctas))
        self.assertEqual(pg_opts.config.min_ctas, int(min_ctas))
        self.assertEqual(pg_opts.config.cga_cluster_size, int(cga_cluster_size))
        self.assertEqual(pg_opts.config.net_name, net_name.decode())

    @requires_nccl()
    @skip_if_lt_x_gpu(4)
    def test_nccl_barrier(self):
        store = c10d.FileStore(self.file_name, self.world_size)
        c10d.init_process_group(
            backend="nccl", rank=self.rank, world_size=self.world_size, store=store
        )

        t = torch.tensor([self.rank + 1] * 10).cuda(2 * self.rank)
        c10d.all_reduce(t)
        expected_tensor = torch.tensor([3] * 10).cuda(2 * self.rank)
        self.assertEqual(expected_tensor, t)

        # Test with new_group
        pg = c10d.new_group([0, 1])
        t = torch.tensor([self.rank + 1] * 10).cuda(2 * self.rank)
        pg.allreduce(t).wait()
        self.assertEqual(expected_tensor, t)

        pg = c10d.new_group([0])
        if self.rank == 0:
            t = torch.tensor([self.rank + 1] * 10).cuda(2 * self.rank)
            expected_tensor = torch.tensor([self.rank + 1] * 10).cuda(2 * self.rank)
            pg.allreduce(t).wait()
            self.assertEqual(expected_tensor, t)

        pg = c10d.new_group([1])
        if self.rank == 1:
            t = torch.tensor([self.rank + 1] * 10).cuda(2 * self.rank)
            expected_tensor = torch.tensor([self.rank + 1] * 10).cuda(2 * self.rank)
            pg.allreduce(t).wait()
            self.assertEqual(expected_tensor, t)

    @requires_nccl()
    @skip_if_lt_x_gpu(2)
    def test_nccl_barrier_device_ids(self):
        store = c10d.FileStore(self.file_name, self.world_size)
        c10d.init_process_group(
            backend="nccl", rank=self.rank, world_size=self.world_size, store=store
        )

        c10d.barrier(device_ids=[self.rank])

    @requires_nccl()
    @skip_if_lt_x_gpu(2)
    def test_nccl_barrier_device_ids_function_argument(self):
        store = c10d.FileStore(self.file_name, self.world_size)
        c10d.init_process_group(
            backend="nccl", rank=self.rank, world_size=self.world_size, store=store
        )

        with self.assertRaisesRegex(TypeError, "Invalid function argument"):
            c10d.barrier(device_ids=self.rank)

    @requires_nccl()
    @skip_if_lt_x_gpu(2)
    @with_dist_debug_levels(levels=["DETAIL"])
    def test_nccl_warn_not_in_group_debug_detail(self):
        self._test_warn_not_in_group(backend="nccl")

    @requires_nccl()
    @skip_if_lt_x_gpu(2)
    @with_dist_debug_levels(levels=["INFO"])
    def test_nccl_warn_not_in_group_debug_info(self):
        self._test_warn_not_in_group(backend="nccl")

    @requires_nccl()
    @skip_if_lt_x_gpu(2)
    @with_dist_debug_levels(levels=["OFF"])
    def test_nccl_warn_not_in_group_debug_off(self):
        self._test_warn_not_in_group(backend="nccl")

    @requires_nccl()
    @skip_if_lt_x_gpu(2)
    def test_nncl_rank_membership(self):
        self._test_rank_membership(backend="nccl")

    @requires_nccl()
    @skip_if_lt_x_gpu(2)
    def test_tensor_dtype_mismatch(self):
        self._test_tensor_dtype_mismatch(backend="nccl")

    @requires_nccl()
    @skip_if_lt_x_gpu(2)
    def test_tensor_dtype_complex(self):
        self._test_tensor_dtype_complex(backend="nccl")

class CompilerTest(test_c10d_common.CompilerTest):

    @property
    def world_size(self):
        return 2

    def _get_default_group(self):
        store = c10d.FileStore(self.file_name, self.world_size)
        dist.init_process_group(
            backend="nccl",
            rank=self.rank,
            world_size=self.world_size,
            store=store,
        )
        return dist.distributed_c10d._get_default_group()

    @skip_if_lt_x_gpu(2)
    def test_allreduce_work_wait_gpu(self):
        self._test_allreduce_work_wait(
            torch.ones(2, 2, device=self.rank) * self.rank,
        )

    @skip_if_lt_x_gpu(2)
    def test_allgather_work_wait_gpu(self):
        self._test_allgather_work_wait(
            torch.ones(2, 2, device=self.rank) * self.rank
        )

    @skip_if_lt_x_gpu(2)
    def test_allgather_into_tensor_work_wait_gpu(self):
        self._test_allgather_into_tensor_work_wait(
            torch.ones(2, 2, device=self.rank) * self.rank
        )

    @skip_if_lt_x_gpu(2)
    def test_reduce_scatter_work_wait_gpu(self):
        self._test_reduce_scatter_work_wait(
            torch.ones(2, 2, device=self.rank) * self.rank
        )

    @skip_if_lt_x_gpu(2)
    def test_reduce_scatter_tensor_work_wait_gpu(self):
        self._test_reduce_scatter_tensor_work_wait(
            torch.ones(4, 4, device=self.rank) * self.rank
        )

    @skip_if_lt_x_gpu(2)
    def test_broadcast_work_wait_gpu(self):
        self._test_broadcast_work_wait(
            torch.ones(2, 2, device=self.rank) * self.rank
        )

    @skip_if_lt_x_gpu(2)
    def test_scatter_work_wait_gpu(self):
        self._test_scatter_work_wait(
            torch.ones(2, 2, device=self.rank) * self.rank
        )

    @skip_if_lt_x_gpu(2)
    def test_alltoall_work_wait_gpu(self):
        self._test_alltoall_work_wait(
            torch.ones(2, 2, device=self.rank) * self.rank
        )

    @skip_if_lt_x_gpu(2)
    def test_nested_comm_tensor_wrapping(self):
        self._test_nested_comm_tensor_wrapping(
            torch.ones(2, 2, device=self.rank) * self.rank
        )

    @skip_if_lt_x_gpu(2)
    def test_consecutive_comm_work_wait_gpu(self):
        self._test_consecutive_comm_work_wait(
            torch.ones(2, 2, device=self.rank) * self.rank
        )

    @requires_nccl()
    @skip_if_lt_x_gpu(2)
    def test_reduce_scatter_base_k(self):
        store = dist.FileStore(self.file_name, self.world_size)
        dist.init_process_group(
            "nccl",
            world_size=self.world_size,
            rank=self.rank,
            store=store,
        )
        output_tensor = torch.zeros(2, dtype=torch.int64).to(self.rank)
        input_tensors = torch.arange(self.world_size * 2, dtype=torch.int64).to(self.rank)
        input_tensors = torch.reshape(input_tensors, (self.world_size, 2))
        dist.reduce_scatter_tensor(output_tensor, input_tensors)
        self.assertEqual(output_tensor, input_tensors[self.rank] * self.world_size)

    @requires_nccl()
    @skip_if_lt_x_gpu(2)
    def test_reduce_scatter_tensor_coalesced(self):
        store = dist.FileStore(self.file_name, self.world_size)
        dist.init_process_group(
            "nccl",
            world_size=self.world_size,
            rank=self.rank,
            store=store,
        )
        output_tensors = torch.zeros(2, 2).to(self.rank)
        input_tensors = [torch.ones(2, 2).to(self.rank) for _ in range(self.world_size)]
        with dist._coalescing_manager():
            for i in range(self.world_size):
                dist.reduce_scatter_tensor(output_tensors[i], input_tensors[i])
        self.assertEqual(output_tensors, input_tensors[self.rank] * self.world_size)

class SetDeviceMethod(Enum):
    TORCH_CUDA_SET = auto()  # torch.cuda.set_device
    COLLECTIVE_ARGUMENT = auto()  # broadcast_object_list(device=)

class NcclProcessGroupWithDispatchedCollectivesTests(test_c10d_common.ProcessGroupWithDispatchedCollectivesTests):
    @requires_nccl()
    @skip_if_lt_x_gpu(1)
    def test_collectives(self):
        self._test_collectives(backend="nccl")

    @requires_nccl()
    @skip_if_lt_x_gpu(1)
    def test_allreduce_coalesced(self):
        self._test_allreduce_coalesced(backend="nccl")

    @requires_nccl()
    @skip_if_lt_x_gpu(1)
    def test_all_to_all_single(self):
        self._test_all_to_all_single(backend="nccl")

    @requires_nccl()
    @skip_if_lt_x_gpu(1)
    def test_allgather_base(self):
        store = dist.FileStore(self.file_name, self.world_size)
        dist.init_process_group(
            "nccl",
            world_size=self.world_size,
            rank=self.rank,
            store=store,
        )
        device = "cuda"
        tensor = torch.ones(10, 10, device=torch.device(device))
        output_tensor = torch.zeros(10, 10, device=torch.device(device))
        dist.all_gather_into_tensor(output_tensor, tensor)
        self.assertEqual(output_tensor, tensor)

class LargeCommTest(test_c10d_common.AbstractLargeCommTest, MultiProcessTestCase):
    def setUp(self):
        super().setUp()
        # TORCH_NCCL_BLOCKING_WAIT overrides TORCH_NCCL_ASYNC_ERROR_HANDLING hence tests
        # that use TORCH_NCCL_BLOCKING_WAIT will test it as expected.
        os.environ["TORCH_NCCL_ASYNC_ERROR_HANDLING"] = "1"
        self._spawn_processes()

    def tearDown(self):
        super().tearDown()
        try:
            os.remove(self.file_name)
        except OSError:
            pass

    @property
    def device(self):
        return self.rank

    @requires_nccl()
    @skip_if_lt_x_gpu(4)
    def test_new_group_local_sync(self):
        self._test_new_group_local_sync(backend="nccl")

    @requires_nccl()
    @skip_if_lt_x_gpu(4)
    def test_new_group_local_sync_sanity_check(self):
        self._test_new_group_local_sync_sanity_check(backend="nccl")

    @requires_nccl()
    @skip_if_lt_x_gpu(4)
    def test_new_group_local_sync_duplicated_pg(self):
        self._test_new_group_local_sync_duplicate_pg(backend="nccl")

    def _init_two_pg2_subgroups(self, world_size: int = 4):
        if world_size != 4:
            raise NotImplementedError(
                f"need world size of 4 to get 2 subgroup PGs, but got world size of {world_size}"
            )
        store = c10d.FileStore(self.file_name, world_size)
        c10d.init_process_group(backend="nccl", store=store, rank=self.rank, world_size=world_size)
        # every rank creates the same sub groups
        # including unused sub groups in the current rank
        a_group = c10d.new_group([0, 1])
        b_group = c10d.new_group([2, 3])
        return a_group if self.rank < 2 else b_group

    @requires_nccl()
    @skip_if_lt_x_gpu(4)
    def test_gather_subgroup(self):
        world_size = 4
        if self.rank >= world_size:
            # just easier to write the test for exactly 4 gpus, even if this test class increased to 8gpu later
            return

        subgroup = self._init_two_pg2_subgroups(world_size)
        device = torch.device("cuda:%d" % self.rank)
        input = torch.ones((10,), device=device) * self.rank
        if self.rank == 0 or self.rank == 2:
            gather_list = [torch.empty_like(input) for _ in range(subgroup.size())]
            torch.distributed.gather(input, gather_list=gather_list, dst=self.rank, group=subgroup, async_op=False)
            for src in range(len(gather_list)):
                expected = (torch.ones_like(input) * self.rank) + src
                self.assertEqual(gather_list[src], expected)
        else:
            torch.distributed.gather(input, gather_list=None, dst=self.rank - 1, group=subgroup, async_op=False)

    @requires_nccl()
    @skip_if_lt_x_gpu(4)
    def test_gather_object_subgroup(self):
        world_size = 4
        if self.rank >= world_size:
            # just easier to write the test for exactly 4 gpus, even if this test class increased to 8gpu later
            return

        subgroup = self._init_two_pg2_subgroups(world_size)

        # discrepancy #1
        # have to set device or else gather_object gets wrong device from 'current_device = _get_pg_default_device(group)
        torch.cuda.set_device(self.rank)

        input = {"rank": self.rank}
        if self.rank == 0 or self.rank == 2:
            # discrepancy #2
            # another weird thing- what's the point of making me specify some empty objects in my list?
            # empty list should be valid imo.  (but it throws an error)
            gather_list = [{}, {}]
            torch.distributed.gather_object(input, object_gather_list=gather_list, dst=self.rank, group=subgroup)
            for src in range(len(gather_list)):
                self.assertEqual(gather_list[src]["rank"], self.rank + src)
        else:
            torch.distributed.gather_object(input, object_gather_list=None, dst=self.rank - 1, group=subgroup)

    @requires_nccl()
    @skip_if_lt_x_gpu(4)
    def test_reduce_subgroup(self):
        world_size = 4
        if self.rank >= world_size:
            return
        subgroup = self._init_two_pg2_subgroups(world_size)
        device = torch.device("cuda:%d" % self.rank)
        x = torch.ones((10,), device=device) * self.rank
        if self.rank == 0 or self.rank == 2:
            expected = x + torch.ones((10,), device=device) * (self.rank + 1)
            c10d.reduce(x, dst=self.rank, group=subgroup, async_op=False)
            self.assertEqual(x, expected)
        else:
            c10d.reduce(x, dst=self.rank - 1, group=subgroup, async_op=False)

    @requires_nccl()
    @skip_if_lt_x_gpu(4)
    @parametrize("async_op", [True, False])
    def test_send_recv_subgroup(self, async_op):
        world_size = 4
        if self.rank >= world_size:
            return
        subgroup = self._init_two_pg2_subgroups(world_size)
        device = torch.device("cuda:%d" % self.rank)
        if self.rank == 0 or self.rank == 2:
            x = torch.empty((10,), device=device)
            if async_op:
                c10d.irecv(x, src=self.rank + 1, group=subgroup).wait()
            else:
                c10d.recv(x, src=self.rank + 1, group=subgroup)
            expected = torch.ones((10,), device=device) * (self.rank + 1)
            self.assertEqual(x, expected)
        else:
            x = torch.ones((10,), device=device) * self.rank
            if async_op:
                c10d.isend(x, dst=self.rank - 1, group=subgroup).wait()
            else:
                c10d.send(x, dst=self.rank - 1, group=subgroup)

    @requires_nccl()
    @skip_if_lt_x_gpu(4)
    def test_broadcast_subgroup(self):
        world_size = 4
        if self.rank >= world_size:
            return
        subgroup = self._init_two_pg2_subgroups(world_size)
        device = torch.device("cuda:%d" % self.rank)
        if self.rank == 0 or self.rank == 2:
            x = torch.empty((10,), device=device)
            c10d.broadcast(x, src=self.rank + 1, group=subgroup)
            expected = torch.ones((10,), device=device) * (self.rank + 1)
            self.assertEqual(x, expected)
        else:
            x = torch.ones((10,), device=device) * self.rank
            c10d.broadcast(x, src=self.rank, group=subgroup)

    @requires_nccl()
    @skip_if_lt_x_gpu(4)
    @parametrize("set_device", [SetDeviceMethod.TORCH_CUDA_SET, SetDeviceMethod.COLLECTIVE_ARGUMENT])
    def test_broadcast_object_list_subgroup(self, set_device: SetDeviceMethod):
        world_size = 4
        if self.rank >= world_size:
            return
        subgroup = self._init_two_pg2_subgroups(world_size)
        if set_device == SetDeviceMethod.TORCH_CUDA_SET:
            torch.cuda.set_device(self.rank)
            device = None
        else:
            device = torch.device("cuda:%d" % self.rank)
        if self.rank == 0 or self.rank == 2:
            x = [{}]
            c10d.broadcast_object_list(x, src=self.rank + 1, group=subgroup, device=device)
            expected = [{"rank": self.rank + 1}]
            self.assertEqual(x, expected)
        else:
            x = [{"rank": self.rank}]
            c10d.broadcast_object_list(x, src=self.rank, group=subgroup, device=device)

    @requires_nccl()
    @skip_if_lt_x_gpu(4)
    def test_scatter_subgroup(self):
        world_size = 4
        if self.rank >= world_size:
            return
        subgroup = self._init_two_pg2_subgroups(world_size)
        device = torch.device("cuda:%d" % self.rank)
        x = torch.empty((10,), device=device)
        expected = torch.ones((10,), device=device) * self.rank
        if self.rank == 0 or self.rank == 2:
            c10d.scatter(x, scatter_list=None, src=self.rank + 1, group=subgroup)
        else:
            scatter_list = [
                torch.ones((10,), device=device) * (self.rank - 1),
                torch.ones((10,), device=device) * self.rank,
            ]
            c10d.scatter(x, scatter_list=scatter_list, src=self.rank, group=subgroup)
        self.assertEqual(x, expected)


    @requires_nccl()
    @skip_if_lt_x_gpu(4)
    def test_scatter_object_list_subgroup(self):
        world_size = 4
        if self.rank >= world_size:
            return
        subgroup = self._init_two_pg2_subgroups(world_size)
        torch.cuda.set_device(self.rank)
        scatter_object_output_list = [None]
        expected = [{"rank": self.rank}]
        if self.rank == 0 or self.rank == 2:
            c10d.scatter_object_list(
                scatter_object_output_list=scatter_object_output_list,
                scatter_object_input_list=None,
                src=self.rank + 1,
                group=subgroup,
            )

        else:
            scatter_object_input_list = [
                {"rank": self.rank - 1},
                {"rank": self.rank},
            ]
            c10d.scatter_object_list(
                scatter_object_output_list=scatter_object_output_list,
                scatter_object_input_list=scatter_object_input_list,
                src=self.rank,
                group=subgroup,
            )
        self.assertEqual(scatter_object_output_list, expected)

instantiate_parametrized_tests(LargeCommTest)

class SparseCollective(MultiProcessTestCase):
    @property
    def world_size(self):
        return 1

    def setUp(self):
        super().setUp()
        # TORCH_NCCL_BLOCKING_WAIT overrides TORCH_NCCL_ASYNC_ERROR_HANDLING hence tests
        # that use TORCH_NCCL_BLOCKING_WAIT will test it as expected.
        os.environ["TORCH_NCCL_ASYNC_ERROR_HANDLING"] = "1"
        # self.num_gpus = torch.cuda.device_count()
        self._spawn_processes()

    def tearDown(self):
        super().tearDown()
        try:
            os.remove(self.file_name)
        except OSError:
            pass

    class ToyModel(nn.Module):
        def __init__(self, rank, vocab_size, embedding_dim):
            super().__init__()
            self.embedding = nn.Embedding(vocab_size, embedding_dim, sparse=True).to(rank)
            self.linear = nn.Linear(embedding_dim, 1).to(rank)

        def forward(self, inputs):
            embedded = self.embedding(inputs)
            # embedded shape: (batch_size, sequence_length, embedding_dim)
            flattened = torch.mean(embedded, dim=1)
            # flattened shape: (batch_size, embedding_dim)
            output = self.linear(flattened)
            # output shape: (batch_size, 1)
            return output

    @requires_nccl()
    @skip_if_lt_x_gpu(1)
    def test_ddp_set_sparse_metadata(self):
        store = dist.FileStore(self.file_name, self.world_size)
        dist.init_process_group(
            "nccl",
            world_size=self.world_size,
            rank=self.rank,
            store=store,
        )

        vocab_size = 5

        model = SparseCollective.ToyModel(self.rank, vocab_size=vocab_size, embedding_dim=10)
        ddp_model = DistributedDataParallel(model)
        inputs = torch.tensor([[1, 0, 0], [0, 0, 0], [0, 0, 0]]).to(self.rank)
        # set sparse metadata on the DDP model
        indices = torch.Tensor(list(range(vocab_size)))
        ddp_model._set_sparse_metadata({"embedding.weight" : indices})
        # forward pass
        try:
            output = ddp_model(inputs)
            loss = output.sum()

            # backward pass
            loss.backward()
            self.assertTrue(ddp_model.module.embedding.weight.grad.indices, indices)
        except RuntimeError as e:
            if "allreduce_sparse is only available in the NCCL experimental branch." in str(e):
                pass
            else:
                # Rethrow the exception if it's a different error
                raise


class NCCLTraceTestBase(MultiProcessTestCase):
    def setUp(self):
        super().setUp()
        os.environ["TORCH_NCCL_ENABLE_TIMING"] = '0'  # see 'timing_enabled' parametrized tests
        os.environ["TORCH_NCCL_TRACE_BUFFER_SIZE"] = '10'
        os.environ["TORCH_NCCL_DUMP_ON_TIMEOUT"] = '1'
        self.tempdir = tempfile.TemporaryDirectory()
        os.environ["TORCH_NCCL_DEBUG_INFO_TEMP_FILE"] = self._trace_basename()
        os.environ["TORCH_NCCL_DEBUG_INFO_PIPE_FILE"] = self._trace_basename()
        self._spawn_processes()

    @classmethod
    def _run(cls, parent_conn, rank: int, test_name: str, file_name: str, parent_pipe) -> None:
        cls.parent = parent_conn
        super()._run(rank, test_name, file_name, parent_pipe)

    @property
    def local_device(self):
        return torch.device('cuda', self.rank_to_GPU[self.rank][0])

    def _join_processes(self, fn):
        fn()
        super()._join_processes(fn)

    def _spawn_processes(self) -> None:
        proc = torch.multiprocessing.get_context("spawn").Process
        self.children_pipes = []
        parent_pipes = []
        for i in range(self.world_size):
            parent_conn, child_conn = torch.multiprocessing.Pipe()
            self.children_pipes.append(child_conn)
            parent_pipes.append(parent_conn)
        piter = iter(parent_pipes)

        def wrap(*positional, args, **kwargs):
            args = (next(piter), *args)
            return proc(*positional, args=args, **kwargs)
        self._start_processes(wrap)

    def _create_process_group_nccl(self):
        store = dist.FileStore(self.file_name, self.world_size)
        c10d.init_process_group(
            "nccl",
            world_size=self.world_size,
            rank=self.rank,
            store=store)
        pg = c10d.distributed_c10d._get_default_group()
        return pg

    def tearDown(self):
        super().tearDown()
        try:
            os.remove(self.file_name)
        except OSError:
            pass

    @property
    def world_size(self):
        return 2

    @property
    def rank_to_GPU(self):
        # return rank to GPU map
        return init_multigpu_helper(self.world_size, "nccl")

    def _trace_basename(self):
        # we pass the base to the env, and the dump util will append rank
        return os.path.join(self.tempdir.name, "trace_")

    def _trace_name(self, rank):
        return self._trace_basename() + str(rank)

    def started_or_scheduled(self, timing_enabled):
        return "started" if timing_enabled else "scheduled"

class NCCLTraceTest(NCCLTraceTestBase):

    @requires_nccl()
    @skip_but_pass_in_sandcastle_if(not TEST_MULTIGPU, "NCCL test requires 2+ GPUs")
    @parametrize("timing_enabled", [True, False])
    def test_short(self, timing_enabled):
        if self.rank == self.MAIN_PROCESS_RANK:
            return
        pg = self._create_process_group_nccl()
        if timing_enabled:
            pg._enable_collectives_timing()
        device = self.local_device
        a = torch.full((3, 4), float(self.rank), device=device)
        for i in range(2):
            f = pg.allreduce(a)
        f.wait()
        torch.cuda.synchronize(device=device)

        # gah ok so now the duration_ms is populated best-effort since it can only happen outside "dump()" api
        time.sleep(1)

        t = pickle.loads(torch._C._distributed_c10d._dump_nccl_trace())
        ver = t['version']
        self.assertEqual(ver, "1.2")
<<<<<<< HEAD
=======
        pg_config = t['pg_config']
        self.assertEqual(len(pg_config), 1)
        self.assertEqual(len(pg_config[0]), self.world_size)
>>>>>>> fe8323e2
        t = t['entries']
        self.assertEqual(len(t), 2)
        last = t[-1]
        self.assertEqual(last['state'], 'completed')
        s = last['time_discovered_started_ns']
        f = last['time_discovered_completed_ns']
        self.assertEqual(last['record_id'], 1)
        self.assertIsNotNone(f)
        if timing_enabled:
            self.assertIsNotNone(s)
            self.assertTrue(s <= f)
        self.assertIn('test_c10d_nccl.py', str(last['frames']))
        self.assertEqual(last['input_sizes'], ((3, 4),))
        self.assertEqual(last['output_sizes'], ((3, 4),))
        self.assertEqual(last['seq_id'], 2)
        now = datetime.now()
        event_created_time = datetime.fromtimestamp(last['time_created_ns'] / 1000000000)
        before_test = now - timedelta(minutes=1)
        self.assertTrue(before_test < event_created_time < now)
        if timing_enabled:
            # very loose bounds, measured 0.036 ms on devgpu
            self.assertTrue(0 < last['duration_ms'] < 100)
        else:
            self.assertTrue("duration_ms" not in last)

    @requires_nccl()
    @skip_but_pass_in_sandcastle_if(not TEST_MULTIGPU, "NCCL test requires 2+ GPUs")
    def test_dump_pipe(self):
        def open_file_with_timeout(file_path, mode, timeout=1.0):
            start_time = time.time()
            while time.time() - start_time < timeout:
                if os.path.exists(file_path):
                    return open(file_path, mode)
                time.sleep(.1)
            raise FileNotFoundError

        if self.rank == self.MAIN_PROCESS_RANK:
            for c in self.children_pipes:
                self.assertEqual(c.recv(), 'next')

            dump_file = self._trace_name(rank=0)
            pipe_file = dump_file + ".pipe"
            with open_file_with_timeout(pipe_file, 'w') as f:
                f.write('1\n')
            with open_file_with_timeout(dump_file, 'rb', timeout=10.0) as f:
                self.assertTrue('all_reduce' in str(pickle.load(f)))

            for c in self.children_pipes:
                c.send('next')
            return

        pg = self._create_process_group_nccl()
        device = self.local_device
        a = torch.full((3, 4), float(self.rank), device=device)
        for i in range(2):
            f = pg.allreduce(a)
        f.wait()
        torch.cuda.synchronize(device=device)
        self.parent.send('next')
        self.parent.recv()

    @requires_nccl()
    @skip_but_pass_in_sandcastle_if(not TEST_MULTIGPU, "NCCL test requires 2+ GPUs")
    def test_long(self):
        if self.rank == self.MAIN_PROCESS_RANK:
            return
        pg = self._create_process_group_nccl()
        device = self.local_device
        a = torch.full((3, 4), float(self.rank), device=device)
        for i in range(2):
            # test some other primitives to make sure
            # their strings are valid
            xs = [torch.ones(3, 4, device=device)]
            pg.broadcast(xs).wait()
            pg.allreduce(xs).wait()
            pg.reduce(xs).wait()
            ys = [[torch.empty(3, 4, device=device) for _ in range(self.world_size)]]
            pg.allgather(ys, xs).wait()
            pg.reduce_scatter(xs, ys).wait()
            f = pg.allreduce(a)
        f.wait()
        torch.cuda.synchronize(device=device)
        t = pickle.loads(torch._C._distributed_c10d._dump_nccl_trace())
        t = t['entries']
        self.assertEqual(len(t), 10)
        first = t[0]
        last = t[-1]
        self.assertEqual(last['profiling_name'], 'nccl:all_reduce')
        self.assertEqual(last['state'], 'completed')
        self.assertIn('test_c10d_nccl.py', str(last['frames']))
        self.assertEqual(last['input_sizes'], ((3, 4),))
        self.assertEqual(last['output_sizes'], ((3, 4),))
        self.assertEqual(last['seq_id'] - first['seq_id'], 9)

    @requires_nccl()
    @skip_but_pass_in_sandcastle_if(not TEST_MULTIGPU, "NCCL test requires 2+ GPUs")
    @parametrize("timing_enabled", [True, False])
    def test_trace_while_active(self, timing_enabled):
        if self.rank == self.MAIN_PROCESS_RANK:
            for c in self.children_pipes:
                self.assertEqual(c.recv(), 'next')
            for c in self.children_pipes:
                c.send('next')
            return

        pg = self._create_process_group_nccl()
        if timing_enabled:
            pg._enable_collectives_timing()
        device = self.local_device
        with torch.cuda.device(device):
            a = torch.full((3, 4), float(self.rank), device=device)

            pg.allreduce(a).wait()
            e = torch.cuda.Event()
            e.record()
            if self.rank != 0:
                pg.allreduce(a).wait()
            e.synchronize()
            t = pickle.loads(torch._C._distributed_c10d._dump_nccl_trace())
            t = t['entries']
            self.assertEqual(t[-1]['profiling_name'], 'nccl:all_reduce')
            if self.rank == 0:
                self.assertEqual(t[-1]['seq_id'], 1)
                self.assertEqual(t[-1]['state'], 'completed')
            else:
                self.assertEqual(t[-1]['seq_id'], 2)
                self.assertEqual(t[-1]['state'], self.started_or_scheduled(timing_enabled))

            self.parent.send('next')
            self.assertEqual('next', self.parent.recv())
            if self.rank == 0:
                pg.allreduce(a).wait()
            torch.cuda.synchronize(device=device)

    @requires_nccl()
    @skip_but_pass_in_sandcastle_if(not TEST_MULTIGPU, "NCCL test requires 2+ GPUs")
    @parametrize("timing_enabled", [True, False])
    def test_trace_while_stuck(self, timing_enabled):
        if self.rank == self.MAIN_PROCESS_RANK:
            for c in self.children_pipes:
                self.assertEqual(c.recv(), 'next')
            for c in self.children_pipes:
                c.send('next')
            return

        pg = self._create_process_group_nccl()
        if timing_enabled:
            pg._enable_collectives_timing()

        device = self.local_device
        with torch.cuda.device(device):
            a = torch.full((3, 4), float(self.rank), device=device)

            pg.allreduce(a).wait()
            e = torch.cuda.Event()
            e.record()

            def gather_trace():
                e.synchronize()
                # give the other thread some time to fill the cuda buffer
                time.sleep(5)
                t = pickle.loads(torch._C._distributed_c10d._dump_nccl_trace())
                t = t['entries']
                self.assertEqual(t[-1]['profiling_name'], 'nccl:all_reduce')
                if self.rank == 0:
                    self.assertEqual(t[-1]['seq_id'], 1)
                    self.assertEqual(t[-1]['state'], 'completed')
                else:
                    self.assertEqual(t[-1]['seq_id'], 2)
                    self.assertEqual(t[-1]['state'], self.started_or_scheduled(timing_enabled))
                    self.assertIsNone(t[-1]['time_discovered_completed_ns'])
                # this will eventually cause the missing rank 0
                # to continue which will unblock the non-zero ranks
                self.parent.send('next')

            if self.rank != 0:
                pg.allreduce(a).wait()
                th = threading.Thread(target=gather_trace)
                th.start()
                # fill the cuda buffer, at around 1024 events
                # this will stall
                for i in range(2000):
                    a = a + a
                th.join()
            else:
                gather_trace()

            self.assertEqual('next', self.parent.recv())
            if self.rank == 0:
                pg.allreduce(a).wait()
            torch.cuda.synchronize(device=device)

class NCCLTraceTestDumpOnTimeoutBase(NCCLTraceTestBase):
    timeout_sec = 1

    def _create_process_group_nccl(self):
        store = dist.FileStore(self.file_name, self.world_size)
        c10d.init_process_group(
            "nccl",
            world_size=self.world_size,
            rank=self.rank,
            store=store,
            timeout=timedelta(seconds=NCCLTraceTestDumpOnTimeoutBase.timeout_sec))
        pg = c10d.distributed_c10d._get_default_group()
        return pg

    def _check_return_codes(self, elapsed_time):
        # the base test infra assumes processes exit with matching return codes,
        # but we want rank0 to abort and rank1 to exit cleanly in this test
        self.assertEqual(self.processes[0].exitcode, -6)
        self.assertEqual(self.processes[1].exitcode, 0)

    def _wait_process(self, rank, timeout):
        try:
            self.processes[rank].join(timeout)
            return self.processes[rank].exitcode
        except TimeoutError:
            return None

class NCCLTraceTestDumpOnTimeout(NCCLTraceTestDumpOnTimeoutBase):
    @requires_nccl()
    @skip_but_pass_in_sandcastle_if(not TEST_MULTIGPU, "NCCL test requires 2+ GPUs")
    @parametrize("timing_enabled", [True, False])
    def test_timeout_dumps(self, timing_enabled):
        # We need to completely disable the coordinated timeout dump to avoid rank 0
        # also timeout so that we set the check frequency to be very large (25 min).
        os.environ['TORCH_NCCL_COORD_CHECK_MILSEC'] = '1500000'
        # need rank0 to crash before looking for its output file
        os.environ['TORCH_NCCL_HEARTBEAT_TIMEOUT_SEC'] = '1'

        if self.rank == self.MAIN_PROCESS_RANK:
            # wait for rank0 to crash before looking for its output file
            # we rely on rank0 holding off its abort long enough to dump the debug info
            self.assertEqual(self._wait_process(0, timeout=90), -6)
            with open(self._trace_name(rank=0), 'rb') as f:
                t = pickle.load(f)
                t = t['entries']
                self.assertEqual(len(t), 2)
                self.assertEqual(t[0]['seq_id'], 1)
                self.assertEqual(t[0]['state'], 'completed')
                self.assertEqual(t[1]['seq_id'], 2)
                self.assertEqual(t[1]['state'], self.started_or_scheduled(timing_enabled))

            self.assertFalse(os.path.exists(self._trace_name(rank=1)))

            return

        pg = self._create_process_group_nccl()
        if timing_enabled:
            # we force disabled timing in setup, since there is no 'disable' function
            pg._enable_collectives_timing()

        device = self.local_device
        with torch.cuda.device(device):
            a = torch.full((3, 4), float(self.rank), device=device)

            pg.allreduce(a).wait()
            if self.rank == 0:
                pg.allreduce(a).wait()

            # rank 0 will crash before it passes the sync, but rank1 will exit quickly and cleanly
            torch.cuda.synchronize()

instantiate_parametrized_tests(NCCLTraceTestDumpOnTimeout)
instantiate_parametrized_tests(NCCLTraceTest)

class NCCLTraceTestTimeoutDumpOnStuckRanks(NCCLTraceTestDumpOnTimeoutBase):
    def _check_return_codes(self, elapsed_time):
        # the base test infra assumes processes exit with matching return codes,
        # but we want rank0 to abort and rank1 to exit cleanly in this test
        self.assertEqual(self.processes[0].exitcode, -6)
        self.assertEqual(self.processes[1].exitcode, -6)

    @requires_nccl()
    @skip_but_pass_in_sandcastle_if(not TEST_MULTIGPU, "NCCL test requires 2+ GPUs")
    def test_timeout_dumps_on_stuck_ranks(self):
        # need rank0 to crash quicker after detecting timeout
        os.environ['TORCH_NCCL_HEARTBEAT_TIMEOUT_SEC'] = '1'
        # restore this env var to its prior default in case another test changed it
        os.environ['TORCH_NCCL_COORD_CHECK_MILSEC'] = '1000'

        if self.rank == self.MAIN_PROCESS_RANK:
            # wait for both rank0 and 1 to crash before looking for both ranks' output
            # file, and we rely on rank1 to sleep long enough to dump the debug info.
            self.assertEqual(self._wait_process(0, timeout=90), -6)
            self.assertEqual(self._wait_process(1, timeout=90), -6)
            self.assertTrue(os.path.exists(self._trace_name(rank=1)))
            self.assertTrue(os.path.exists(self._trace_name(rank=0)))
            with open(self._trace_name(rank=0), 'rb') as f:
                t = pickle.load(f)
                t = t['entries']
                self.assertEqual(len(t), 2)
            with open(self._trace_name(rank=1), 'rb') as f:
                t = pickle.load(f)
                t = t['entries']
                self.assertEqual(len(t), 1)
                self.assertEqual(t[0]['seq_id'], 1)
                self.assertEqual(t[0]['state'], 'completed')
            return

        pg = self._create_process_group_nccl()
        device = self.local_device
        with torch.cuda.device(device):
            a = torch.full((3, 4), float(self.rank), device=device)

            pg.allreduce(a).wait()
            if self.rank == 0:
                pg.allreduce(a).wait()

            # rank 0 will get stuck, timeout and then signal a timeout to all ranks.
            torch.cuda.synchronize()

            if self.rank == 1:
                # Force rank 1 to idle so that it will eventually timeout as well after
                # getting the global signal to dump the debugging info.
                time.sleep(600)


if __name__ == "__main__":
    assert (
        not torch.cuda._initialized
    ), "test_distributed must not have initialized CUDA context on main process"

    run_tests()<|MERGE_RESOLUTION|>--- conflicted
+++ resolved
@@ -4091,13 +4091,10 @@
 
         t = pickle.loads(torch._C._distributed_c10d._dump_nccl_trace())
         ver = t['version']
-        self.assertEqual(ver, "1.2")
-<<<<<<< HEAD
-=======
+        self.assertEqual(ver, "1.3")
         pg_config = t['pg_config']
         self.assertEqual(len(pg_config), 1)
         self.assertEqual(len(pg_config[0]), self.world_size)
->>>>>>> fe8323e2
         t = t['entries']
         self.assertEqual(len(t), 2)
         last = t[-1]
