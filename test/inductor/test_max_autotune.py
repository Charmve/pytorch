--- conflicted
+++ resolved
@@ -1,10 +1,5 @@
 # Owner(s): ["module: inductor"]
-<<<<<<< HEAD
-import io
-import json
 import logging
-=======
->>>>>>> 194b3062
 import os
 import unittest
 
