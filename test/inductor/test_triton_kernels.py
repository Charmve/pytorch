--- conflicted
+++ resolved
@@ -961,13 +961,6 @@
 
     @requires_cuda
     @skipIfRocm
-<<<<<<< HEAD
-    @common_utils.parametrize("size", [4, 16])
-    @common_utils.parametrize("dynamic", [False, True])
-    def test_triton_kernel_different_shapes(self, size, dynamic):
-        from torch._inductor.utils import run_and_get_code
-
-=======
     @common_utils.parametrize("dynamic", [False, True])
     def test_triton_kernel_equal_to_1_arg(self, dynamic):
         @triton.jit
@@ -1014,8 +1007,11 @@
 
     @requires_cuda
     @skipIfRocm
-    def test_triton_kernel_different_shapes(self):
->>>>>>> f903f664
+    @common_utils.parametrize("size", [4, 16])
+    @common_utils.parametrize("dynamic", [False, True])
+    def test_triton_kernel_different_shapes(self, size, dynamic):
+        from torch._inductor.utils import run_and_get_code
+
         def f(x, y, xx, yy):
             n_elements = x.numel()
             output_1 = torch.zeros_like(x)
