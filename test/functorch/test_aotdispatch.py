# Owner(s): ["oncall: pt2"]

# Copyright (c) Facebook, Inc. and its affiliates.
# All rights reserved.
#
# This source code is licensed under the BSD-style license found in the
# LICENSE file in the root directory of this source tree.

from typing import Union, Callable, List, Any, Optional, Dict
from unittest.mock import patch
from torch.testing._internal.common_utils import (
    TestCase,
    run_tests,
    IS_ARM64,
    IS_MACOS,
    IS_X86,
    compare_equal_outs_and_grads,
    outs_and_grads,
    skipIfRocm,
)
from torch.testing._internal.two_tensor import TwoTensor, TwoTensorMode
import copy
import torch
import torch.nn as nn
import torch.utils._pytree as pytree
import unittest
import warnings
import itertools
from contextlib import nullcontext
from functools import partial
from torch.nn.utils.rnn import PackedSequence
from torch.testing._internal.common_device_type import instantiate_device_type_tests, toleranceOverride, tol
from torch.testing._internal.common_methods_invocations import op_db
from torch.testing._internal.common_modules import module_db, modules
from torch.testing._internal.control_flow_opinfo_db import control_flow_opinfo_db
from torch.testing._internal.optests import _test_aot_autograd_forwards_backwards_helper, aot_autograd_check
from functorch import (
    grad, vjp, vmap, jacrev,
    make_fx
)
from torch._functorch.aot_autograd import aot_module_simplified, aot_export_module, aot_export_joint_simple
from functorch.compile import (
    nnc_jit, compiled_function, compiled_module,
    min_cut_rematerialization_partition, aot_function, aot_module,
    nop, default_partition, default_decompositions,
    memory_efficient_fusion, get_aot_compilation_context, make_boxed_compiler
)
from torch._decomp import decomposition_table

from torch.testing._internal.common_device_type import ops
from common_utils import (
    decorate,
    xfail,
    skip,
    skipOps,
    decorateForModules,
)
from torch._subclasses.fake_tensor import DynamicOutputShapeException, FakeTensorMode
from torch.fx.experimental.proxy_tensor import is_sym_node
from torch.fx.experimental.symbolic_shapes import ShapeEnv, GuardOnDataDependentSymNode

USE_TORCHVISION = False
try:
    import torchvision
    USE_TORCHVISION = True
except ImportError:
    warnings.warn("Couldn't import torchvision. Some of our tests use it, try "
                  "to install it with commands from pytorch.org, post-fixed with "
                  "`--no-deps` to avoid overwriting the pytorch installation",
                  UserWarning)

USE_NETWORKX = False
try:
    import networkx  # noqa: F401
    USE_NETWORKX = True
except ImportError:
    warnings.warn("Some tests use networkx but it was not installed",
                  UserWarning)

# NB: numpy is a testing dependency!

class AOTTestCase(TestCase):
    def setUp(self):
        super().setUp()

class TestPythonKey(AOTTestCase):
    def test_make_fx(self, device):
        def f(x):
            return torch.sin(x)
        inp = torch.randn(3)
        fx_f = make_fx(f)(inp)

        new_inp = torch.randn(3)
        self.assertEqual(fx_f(new_inp), f(new_inp))

    def test_make_fx_grad(self, device):
        def f(x):
            return torch.sin(x).sum()
        inp = torch.randn(3)
        f = grad(f)
        fx_f = make_fx(f)(inp)

        new_inp = torch.randn(3)
        self.assertEqual(fx_f(new_inp), f(new_inp))

    def test_scalar_device(self, device):
        def f(a, b):
            return a + b
        inps = [torch.randn(3, device=device), torch.tensor(5)]
        fx_f = make_fx(f)(*inps)
        self.assertEqual(fx_f(*inps), f(*inps))

    def test_make_fx_vmap(self, device):
        def f(x):
            return torch.sin(x)
        inp = torch.randn(5, 3)
        f = vmap(f)
        fx_f = make_fx(f)(inp)
        new_inp = torch.randn(5, 3)
        self.assertEqual(fx_f(new_inp), f(new_inp))

    def test_make_fx_jacrev(self, device):
        def f(x):
            return x.sin().sum()
        inp = torch.randn(3)
        f = jacrev(jacrev(f))
        fx_f = make_fx(f)(inp)
        new_inp = torch.randn(3)
        self.assertEqual(fx_f(new_inp), f(new_inp))

    def test_make_fx_vjp(self, device):
        def f(x):
            return torch.sin(x).sum()

        primals = torch.randn(3)
        _, vjp_fn = vjp(f, primals)
        cotangent = torch.randn(())
        fx_f = make_fx(vjp_fn)(cotangent, True, True)
        new_cotangent = torch.randn(())
        self.assertEqual(fx_f(new_cotangent, True, True), vjp_fn(new_cotangent))

    def test_make_fx_functionalize(self, device):
        from functorch.experimental import functionalize

        def fn(a):
            a = a * 2
            a.relu_()
            return a

        a = torch.randn(3, device=device)
        symbolic_gm = torch.fx.symbolic_trace(fn)
        includes_method_relu_ = any(
            str(n.target) == "relu_" for n in symbolic_gm.graph.nodes
        )
        self.assertTrue(includes_method_relu_)
        # Also verifies fix for https://github.com/pytorch/pytorch/issues/84570
        gm = make_fx(functionalize(symbolic_gm))(a)
        includes_aten_relu = any(
            n.target == torch.ops.aten.relu.default for n in gm.graph.nodes
        )
        self.assertTrue(includes_aten_relu)

    def test_make_fx_no_decompose(self, device):
        # FIXME
        return self.skipTest("error: maximum recursion reached")

        def f(x):
            return torch.tanh(x).sum()

        fx_f = make_fx(grad(f))(torch.randn(5))
        ops = {i.target for i in fx_f.graph.nodes}

        self.assertEqual(torch.ops.aten.tanh_backward in ops, True)

        fx_f = make_fx(grad(f), decomposition_table)(torch.randn(5))
        ops = {i.target for i in fx_f.graph.nodes}
        self.assertEqual(torch.ops.aten.tanh_backward in ops, False)

    def test_nnc_jit(self, device):
        def f(x):
            return torch.sin(x)

        jit_f = nnc_jit(f)

        inp = torch.randn(3)
        self.assertEqual(jit_f(inp), f(inp))

    def test_nnc_scalar(self, device):
        def f(x):
            return torch.sin(x)

        jit_f = nnc_jit(f)

        inp = torch.randn(())
        self.assertEqual(jit_f(inp), f(inp))

    def test_nnc_pytrees(self, device):
        def f(x):
            return [torch.sin(x[0])]

        jit_f = nnc_jit(f)

        inp = [torch.randn(3)]
        self.assertEqual(jit_f(inp), f(inp))

    def test_external_calls(self, device):
        def f(a, b):
            return torch.mv(a, b)
        jit_f = nnc_jit(f)
        inp = [torch.randn(3, 3), torch.randn(3)]
        self.assertEqual(jit_f(*inp), f(*inp))

    def test_nnc_passthrough(self, device):
        def f(x, y):
            return x + y, y
        inp = (torch.randn(3), torch.randn(3))
        jit_f = nnc_jit(f)
        self.assertEqual(jit_f(*inp), f(*inp))

        def f(x):
            x['a'] = x['a'] * 2
            return x
        inp = ({'a': torch.randn(3), 'b': torch.randn(3)},)
        jit_f = nnc_jit(f)
        self.assertEqual(jit_f(*inp), f(*inp))

    @unittest.skipIf(not USE_TORCHVISION, "test requires torchvision")
    def test_resnet18_backward_trace(self, device):
        mod = torchvision.models.resnet18()

        def f(x):
            out = mod(x)
            out.sum().backward()
            return [a.grad for a in mod.parameters()]

        inp = torch.randn(3, 3, 250, 250, requires_grad=True)
        grads = f(inp)

        mod.zero_grad()
        mod(inp).sum().backward()
        grads2 = [a.grad for a in mod.parameters()]
        self.assertEqual(grads, grads2)

def get_base(t):
    return t._base if t._is_view() else t

def is_in_base(t, maybe_tensors):
    t_base = get_base(t)
    for maybe_tensor in maybe_tensors:
        if isinstance(maybe_tensor, torch.Tensor):
            if t_base is get_base(maybe_tensor):
                return True
    return False

class TestAOTAutograd(AOTTestCase):
    # test_mutation will:
    # - Ensure that inputs are non-leaves, so our graphs can mutate them
    # - try to mutate outputs of the graph (to ensure that autograd meta is set properly on outputs)
    @patch("functorch.compile.config.debug_assert", True)
    def verify_aot_autograd(
        self,
        f,
        inp_: Union[Callable, List[Any]],
        *,
        test_mutation: bool = False,
        decompositions: Optional[Dict] = None,
        dynamic: bool = False,
        # Only active when inp_ is Callable.
        # TODO: probably consolidate all tests to make inp a Callable.
        make_inputs_subclasses: bool = False,
    ):
        for keep_input_mutations in [True, False]:
            # Some tests pass in a callable for inp, to generate the inputs
            # (useful if we want to generate complicated aliasing inputs)
            if isinstance(inp_, Callable):
                inp_callable = inp_
                # The callable should return a tuple of f_inputs, f_graph_inputs
                # (The idea is that we might want to compile a function with the graph inputs,
                # but test autograd backprop all the way through the actual inputs)
                with TwoTensorMode() if make_inputs_subclasses else nullcontext():
                    inp_copy, graph_inps_copy = inp_callable()
                    inp, graph_inps = inp_callable()
            else:
                inp_copy = []
                inp = []
                # Our input clones need to mimic when inputs are duplicates of one another
                dupes_map = {}
                for i, x in enumerate(inp_):
                    if x in dupes_map:
                        x_dupe_idx = dupes_map[x]
                        inp_copy.append(inp_copy[x_dupe_idx])
                        inp.append(inp[x_dupe_idx])
                    else:
                        dupes_map[x] = i
                        if not isinstance(x, torch.Tensor):
                            x_copy = x
                            x_copy2 = x
                        else:
                            x_copy = x.clone().detach().requires_grad_(x.requires_grad)
                            x_copy2 = x.clone().detach().requires_grad_(x.requires_grad)
                            if x.requires_grad and not x.is_leaf:
                                x_copy = x_copy.clone()
                                x_copy2 = x_copy2.clone()
                        inp_copy.append(x_copy)
                        inp.append(x_copy2)

                if test_mutation:
                    # For graphs where we mutate inputs, need our test to make sure inputs aren't leaves
                    graph_inps = [x.add(1) for x in inp]
                    graph_inps_copy = [x.add(1) for x in inp_copy]
                else:
                    graph_inps = inp
                    graph_inps_copy = inp_copy
            fw_graph_cell = [None]
            if isinstance(f, nn.Module):
                compiled_f = aot_module(
                    f,
                    fw_compiler=make_boxed_compiler(partial(extract_graph, graph_cell=fw_graph_cell)),
                    bw_compiler=nop,
                    decompositions=decompositions,
                    keep_inference_input_mutations=keep_input_mutations,
                    dynamic=dynamic
                )
            else:
                compiled_f = aot_function(
                    f,
                    fw_compiler=make_boxed_compiler(partial(extract_graph, graph_cell=fw_graph_cell)),
                    bw_compiler=nop,
                    decompositions=decompositions,
                    keep_inference_input_mutations=keep_input_mutations,
                    dynamic=dynamic
                )
            ref_out, ref_grad = outs_and_grads(f, graph_inps, inp)
            test_out, test_grad = outs_and_grads(compiled_f, graph_inps_copy, inp_copy)
            self.assertEqual(ref_grad, test_grad)

            if isinstance(ref_out, torch.Tensor):
                self.assertTrue(isinstance(test_out, torch.Tensor))
                ref_out, test_out = [ref_out], [test_out]
            for ref_o, test_o in zip(ref_out, test_out):
                if isinstance(ref_o, torch.Tensor):
                    self.assertEqual(ref_o.requires_grad, test_o.requires_grad)
                    self.assertEqual(ref_o.is_leaf, test_o.is_leaf)
                    ref_is_view_of_non_interm = is_in_base(ref_o, graph_inps) or is_in_base(ref_o, ref_out)
                    test_is_view_of_non_interm = is_in_base(test_o, graph_inps_copy) or is_in_base(test_o, test_out)
                    self.assertEqual(ref_is_view_of_non_interm, test_is_view_of_non_interm)
                    self.assertEqual(ref_o, test_o)
                    if test_mutation:
                        # This tests that autograd meta is set properly on the output we can
                        # mutate it.
                        ref_o.mul_(2)
                        test_o.mul_(2)
                        self.assertEqual(ref_o, test_o)
            for ref_i, test_i in zip(inp, inp_copy):
                if isinstance(ref_i, torch.Tensor):
                    self.assertEqual(ref_i.requires_grad, test_i.requires_grad)
                self.assertEqual(ref_i, test_i)
        return fw_graph_cell[0]

    def test_non_tensor_and_none_inputs(self):
        # int, None, Tensor
        def f(a, b, c):
            return a * c
        inp = [2, None, torch.ones(3, 3, dtype=torch.float32, requires_grad=True)]
        self.verify_aot_autograd(f, inp)
        inp = [2, None, torch.ones(3, 3, dtype=torch.float32, requires_grad=False)]
        self.verify_aot_autograd(f, inp)

    def test_single_output(self):
        def f(a, b):
            return a + b
        inp = [torch.randn(3, 3, requires_grad=True), torch.randn(3, 3)]
        self.verify_aot_autograd(f, inp)
        inp = [torch.randn(3, 3, requires_grad=False), torch.randn(3, 3)]
        self.verify_aot_autograd(f, inp)

    def test_multi_output(self):
        def f(a, b):
            return a + b, a - b
        inp = [torch.randn(3, 3, requires_grad=True), torch.randn(3, 3)]
        self.verify_aot_autograd(f, inp)
        inp = [torch.randn(3, 3, requires_grad=False), torch.randn(3, 3)]
        self.verify_aot_autograd(f, inp)

    def test_multi_output_list(self):
        def f(a, b):
            return [a + b, a - b]
        inp = [torch.randn(3, 3, requires_grad=True), torch.randn(3, 3)]
        self.verify_aot_autograd(f, inp)
        inp = [torch.randn(3, 3, requires_grad=False), torch.randn(3, 3)]
        self.verify_aot_autograd(f, inp)

    # Test for bug occurring at the intersection of fake tensors & functionalization.
    def test_squeeze_mutation(self):
        def f(a):
            b = a.clone().squeeze(-1)
            b.add_(1.)
            return a + b

        inp = [torch.randn(3, 1, requires_grad=True)]
        self.verify_aot_autograd(f, inp, dynamic=True)
        inp = [torch.randn(3, 1, requires_grad=False)]
        self.verify_aot_autograd(f, inp, dynamic=True)

    def test_complex_linear(self):
        # https://github.com/pytorch/pytorch/issues/93424
        inp = [torch.randn(1, 10, 10, dtype=torch.complex64)]

        class F(torch.nn.Module):
            def __init__(self):
                super().__init__()
                self.linear = nn.Linear(10, 10, dtype=torch.complex64)

            def forward(self, x):
                return self.linear(x).sum().abs()

        self.verify_aot_autograd(F(), inp)

    def test_embedding_bag_view_dynamic(self):
        # Backwards pass tries to wrap a sparse tensor in a FunctionalTensorWrapper;
        # test that this works even though the sparse tensor has no storage.

        class F(torch.nn.Module):
            def __init__(self):
                super().__init__()
                self.emb = torch.nn.EmbeddingBag(100, 8, sparse=True)

            def forward(self, x, y):
                return self.emb(x, y).view(-1)

        x = torch.arange(3)
        y = torch.arange(3)
        self.verify_aot_autograd(F(), [x, y], dynamic=False)
        self.verify_aot_autograd(F(), [x, y], dynamic=True)



    def test_input_mutation_simple(self):
        def f(a):
            a.mul_(2)
            return a * 3
        inp = [torch.ones(3, 3, requires_grad=True)]
        fw_graph = self.verify_aot_autograd(f, inp, test_mutation=True)
        inp = [torch.ones(3, 3, requires_grad=False)]
        self.verify_aot_autograd(f, inp, test_mutation=True)
        # Things to note:
        # - the extra clone is because we need to pass the pre-mutated input to grad(),
        #   but autograd operates above functionalization so we need to manually clone.
        #   Hopefully backends can optimize this easily.
        # - The extra return arg is because the compiled forward returns (mutated inputs + outputs)
        self.assertExpectedInline(fw_graph.code.strip(), """\
def forward(self, primals_1):
    clone = torch.ops.aten.clone.default(primals_1);  primals_1 = None
    mul = torch.ops.aten.mul.Tensor(clone, 2);  clone = None
    mul_1 = torch.ops.aten.mul.Tensor(mul, 3)
    return [mul, mul_1]""")

    def test_input_mutation_set__input_mutation(self):
        def f(a):
            b = torch.arange(9, dtype=a.dtype).reshape(3, 3)
            with torch.no_grad():
                a.set_(b)
            return a * b
        inp = [torch.ones(3, 3, requires_grad=True)]
        self.verify_aot_autograd(f, inp, test_mutation=True)
        inp = [torch.ones(3, 3, requires_grad=False)]
        self.verify_aot_autograd(f, inp, test_mutation=True)

    def test_set__steals_view_chain(self):
        def f(a, b):
            a_ = a.mul(2)
            b_ = b.mul(2)
            b_slice = b_[1].view(3, 3)
            # a_clone should inherit the view chain from b_slice
            a_.set_(b_slice)
            # Also mutates b_,
            a_.view(-1).mul_(2)
            return a_ * b_slice
        inp = [torch.ones(3, 3, requires_grad=False), torch.zeros(3, 9, requires_grad=False)]
        self.verify_aot_autograd(f, inp)

    def test_set__and_data_mutation_good(self):
        def f(a, b):
            # The data mutation happens *after* the set_(). This is ok (see the graph below)
            with torch.no_grad():
                a.set_(b)
            b.mul_(2)
            return a + b
        inp = [torch.ones(3, 3, requires_grad=True), torch.ones(3, 3, requires_grad=True)]
        fw_graph = self.verify_aot_autograd(f, inp, test_mutation=True)
        inp = [torch.ones(3, 3, requires_grad=False), torch.zeros(3, 3, requires_grad=False)]
        self.verify_aot_autograd(f, inp, test_mutation=True)
        # Important things to note:
        # - "return a.set_(b)" desugars into "return b"
        # - Both a and b are recorded as experiencing mutations,
        #   which is why we see "b_updated" (output of the mul) twice in the graph outputs.
        #   a is recorded as both a data mutation and a metadata mutation (due to set_ swapping its storage).
        # - the runtime epilogue for a is "a.set_(mul)"
        # - the runtime epilogue for b is "b.copy_(mul)"
        self.assertExpectedInline(fw_graph.code.strip(), """\
def forward(self, primals_1, primals_2):
    clone = torch.ops.aten.clone.default(primals_2);  primals_2 = None
    mul = torch.ops.aten.mul.Tensor(clone, 2);  clone = None
    add = torch.ops.aten.add.Tensor(mul, mul)
    return [mul, mul, add]""")

<<<<<<< HEAD
    # TODO: decide what we want to do here. We should either support this,
    # or figure out how to detect it so we can error.
    # COMMENTED OUT BECAUSE FAILING IN BASE AND MAKING NOISE
    # def test_set__and_data_mutation_bad(self):
    #     def f(a):
    #         a_view = a.view(-1)
    #         tmp = torch.ones(3, 3, requires_grad=True)
    #         # Now, any mutations on either tmp
    #         # will be tracked as graph input mutations.
    #         with torch.no_grad():
    #             a.set_(tmp)
    #         # BAD: a_view is now detached from every graph input,
    #         # so we won't recognize that this caused an input mutation!
    #         a_view.mul_(2)
    #         return a + tmp
    #     inp = [torch.ones(3, 3, requires_grad=True)]
    #     fw_graph = self.verify_aot_autograd(f, inp, test_mutation=True)
    #     inp = [torch.ones(3, 3, requires_grad=False)]
    #     self.verify_aot_autograd(f, inp, test_mutation=True)
=======
    # This is a (hopefully) extremely rare case that is difficult to handle,
    # so we ban it.
    def test_set__and_data_mutation_bad(self):
        def f(a):
            a_view = a.view(-1)
            tmp = torch.ones(3, 3, requires_grad=True)
            # Now, any mutations on either tmp
            # will be tracked as graph input mutations.
            with torch.no_grad():
                a.set_(tmp)
            # BAD: a_view is now detached from every graph input,
            # so we won't recognize that this caused an input mutation!
            a_view.mul_(2)
            return a + tmp
        inp = [torch.ones(3, 3, requires_grad=True)]
        with self.assertRaisesRegex(RuntimeError, "cannot mutate tensors with frozen storage"):
            self.verify_aot_autograd(f, inp, test_mutation=True)
>>>>>>> 522788eb

    def test_input_mutation_set__nop(self):
        def f(a):
            b = torch.arange(9, dtype=a.dtype)
            a_old = torch.ops.aten.alias.default(a)
            with torch.no_grad():
                a.set_(b)
                a.set_(a_old)
            return a + b.reshape(3, 3)
        inp = [torch.ones(3, 3, requires_grad=True)]
        fw_graph = self.verify_aot_autograd(f, inp, test_mutation=True)
        inp = [torch.ones(3, 3, requires_grad=False)]
        self.verify_aot_autograd(f, inp, test_mutation=True)
        # Things to note:
        # - There are no set_() calls in the graph (we functionalize a.set_(b) into "b")
        # - There is only **1** graph output. We properly realized that the two set_() calls
        #   undo each other, and so effectively no inputs are mutated.
        self.assertExpectedInline(fw_graph.code.strip(), """\
def forward(self, primals_1):
    arange = torch.ops.aten.arange.default(9, dtype = torch.float32, device = device(type='cpu'), pin_memory = False)
    alias = torch.ops.aten.alias.default(primals_1);  primals_1 = None
    view = torch.ops.aten.view.default(arange, [3, 3]);  arange = None
    add = torch.ops.aten.add.Tensor(alias, view);  alias = view = None
    return [add]""")

    def test_input_mutation_simple_with_none_and_nontensor(self):
        # Tensor, None, int
        def f(a, b, c):
            return a * c
        f_compiled = aot_function(f, nop)
        for req_grad in [True, False]:
            inp = [torch.ones(3, 3, requires_grad=req_grad), None, 3]
            out_ref = f(*inp)
            out_test = f_compiled(*inp)
            self.assertEqual(out_ref, out_test)

    # https://github.com/pytorch/pytorch/issues/93363
    def test_mutates_input_noncontiguous(self):
        def f(a):
            a.add_(1)
            return ()

        f_compiled = aot_function(f, nop)
        ref = torch.ones(4, requires_grad=True) + 0
        ref_view = ref[0::2]

        test = torch.ones(4, requires_grad=True) + 0
        test_view = test[0::2]

        out_ref = f(ref_view)
        out_test = f_compiled(test_view)
        print(ref)
        print(test)
        self.assertEqual(ref, test)

    def test_outputs_are_aliased(self):
        # Tensor, None, int
        def f(a):
            b = a.mul(2)
            c = b.view(-1)
            return b, c
        f_compiled = aot_function(f, nop)
        for req_grad in [True, False]:
            inp = torch.ones(3, requires_grad=req_grad)
            out_ref = f(inp)
            out_test = f_compiled(inp)
            self.assertEqual(out_ref[0], out_test[0])
            self.assertEqual(out_ref[1], out_test[1])
            # Try mutating one of the outputs, which is aliased.
            out_ref[0].mul_(3)
            out_test[0].mul_(3)
            # Assert that the aliasing relationship was preserved
            self.assertEqual(out_ref[0], out_test[0])
            self.assertEqual(out_ref[1], out_test[1])

    def test_input_mutation_is_output(self):
        def f(a):
            a.mul_(2)
            return a
        inp = [torch.ones(3, 3, requires_grad=True)]
        fw_graph = self.verify_aot_autograd(f, inp, test_mutation=True)
        inp = [torch.ones(3, 3, requires_grad=False)]
        self.verify_aot_autograd(f, inp, test_mutation=True)
        self.assertExpectedInline(fw_graph.code.strip(), """\
def forward(self, primals_1):
    clone = torch.ops.aten.clone.default(primals_1);  primals_1 = None
    mul = torch.ops.aten.mul.Tensor(clone, 2);  clone = None
    return [mul, mul]""")

    def test_input_mutation_multiple(self):
        def f(a, b, c):
            a.mul_(2)
            c.mul_(2)
            return a + b + c

        def create_inp(req_grad):
            return [
                torch.ones(3, 3, requires_grad=req_grad),
                torch.ones(3, 3, requires_grad=req_grad),
                torch.ones(3, 3, requires_grad=req_grad),
            ]

        self.verify_aot_autograd(f, create_inp(False), test_mutation=True)

        fw_graph = self.verify_aot_autograd(f, create_inp(True), test_mutation=True)
        self.assertExpectedInline(fw_graph.code.strip(), """\
def forward(self, primals_1, primals_2, primals_3):
    clone = torch.ops.aten.clone.default(primals_1);  primals_1 = None
    clone_1 = torch.ops.aten.clone.default(primals_3);  primals_3 = None
    mul = torch.ops.aten.mul.Tensor(clone, 2);  clone = None
    mul_1 = torch.ops.aten.mul.Tensor(clone_1, 2);  clone_1 = None
    add = torch.ops.aten.add.Tensor(mul, primals_2);  primals_2 = None
    add_1 = torch.ops.aten.add.Tensor(add, mul_1);  add = None
    return [mul, mul_1, add_1]""")

    def test_input_mutation_metadata(self):
        def f(a, b):
            a.transpose_(1, 0)
            return a + b

        def create_inp(req_grad):
            return [
                torch.ones(3, 3, requires_grad=req_grad),
                torch.ones(3, 3, requires_grad=req_grad),
            ]

        self.verify_aot_autograd(f, create_inp(True), test_mutation=True)
        self.verify_aot_autograd(f, create_inp(False), test_mutation=True)

    def test_input_output_aliase_custom_autograd_function(self):

        class Foo(torch.autograd.Function):
            @staticmethod
            def forward(ctx, x):
                return x

            @staticmethod
            def backward(ctx, gx):
                return gx * 0.5

        def f(x):
            return Foo.apply(x)

        inp = [torch.ones(2, 2, requires_grad=True)]
        self.verify_aot_autograd(f, inp, test_mutation=False)

    def test_input_mutation_requires_grad_detach(self):
        # Here, "a" requires grad, and gets mutated, so we append a copy_() to the end of the graph.
        # Its mutation doesn't take part in autograd though, because we mutated a detach'd view.
        # Need to make sure that this copy_() doesn't error, and doesn't participate in autograd either.
        def f(a):
            a.detach().mul_(2)
            return a + 3
        inp = [torch.ones(4, requires_grad=True)]
        self.verify_aot_autograd(f, inp, test_mutation=False)
        inp = [torch.ones(4, requires_grad=True)]
        # test_mutation=True will first do some compute on inp, so it is no longer an autograd leaf
        # by the time it becomes a graph input. Good to test both cases.
        self.verify_aot_autograd(f, inp, test_mutation=True)

    def test_input_mutation_requires_grad_no_grad(self):
        def f(a):
            with torch.no_grad():
                a.mul_(2)
            return a + 3
        inp = [torch.ones(4, requires_grad=True)]
        fw_graph = self.verify_aot_autograd(f, inp, test_mutation=False)

    def test_input_mutation_requires_grad_no_grad_detach_mixed(self):
        # Perform a mix of mutations on a:
        # 1 normal, 1 in no_grad, 1 on a detach'd tensor.
        # Only the first should participate in gradient computation.
        def f(a):
            a.detach().mul_(2)
            a.mul_(3)
            with torch.no_grad():
                a.mul_(4)
            return a + 5
        inp = [torch.ones(4, requires_grad=True)]
        fw_graph = self.verify_aot_autograd(f, inp, test_mutation=True)

    def test_input_mutation_metadata2(self):
        def f(a):
            a.transpose_(1, 0)
            a.mul_(2)
            return a + 1
        inp = [torch.ones(3, 3, requires_grad=True)]
        self.verify_aot_autograd(f, inp, test_mutation=True)
        inp = [torch.ones(3, 3, requires_grad=False)]
        self.verify_aot_autograd(f, inp, test_mutation=True)

    def test_input_mutation_batchnorm(self):
        def f(inpt, weight, bias, running_mean, running_var):
            # This is additionally a good test, because the input tensors that we mutate
            # are *also* saved for backwards.
            # This tests that what we save for the backward is actually cloned inputs,
            # and not the original inputs that got mutated.
            return torch._native_batch_norm_legit(inpt, weight, bias, running_mean, running_var, True, 0.5, 1e-5)

        def create_inp(req_grad):
            return [
                torch.ones(2, 5, 5, 5, requires_grad=req_grad),
                torch.ones(5, requires_grad=req_grad),
                torch.ones(5, requires_grad=req_grad),
                torch.ones(5),
                torch.ones(5),
            ]

        from torch._decomp import get_decompositions
        # This simulates what inductor does (running the fw + bw decompositions)
        decompositions = get_decompositions([
            torch.ops.aten._native_batch_norm_legit_functional,
            torch.ops.aten.native_batch_norm_backward,
        ])
        self.verify_aot_autograd(f, create_inp(True), test_mutation=True, decompositions=decompositions)
        self.verify_aot_autograd(f, create_inp(False), test_mutation=True, decompositions=decompositions)

    def test_batchnorm_inference(self):
        inp = [
            torch.ones(2, 5, 5, 5, requires_grad=True),
            torch.ones(5, requires_grad=True),
            torch.ones(5, requires_grad=True),
            torch.ones(5),
            torch.ones(5),
        ]

        m = torch.nn.BatchNorm2d(4, 4)
        m.eval()
        fw_graph_cell = [None]
        inp = torch.ones(4, 4, 4, 4)
        fw_graph_cell = [None]
        compiled_m = aot_module(
            m,
            fw_compiler=partial(extract_graph, graph_cell=fw_graph_cell),
            bw_compiler=nop,
            keep_inference_input_mutations=True,
        )
        inp = torch.ones(4, 4, 4, 4)
        with torch.no_grad():
            out = compiled_m(inp)
        # expectation: there are no copy_() calls in the decomposed batch norm when running under training=False (eval mode)
        code = fw_graph_cell[0].code.strip()
        self.assertTrue("copy_" not in str(code))

    def test_input_output_view_simple(self):
        def f(a):
            return a.view(-1)
        inp = [torch.ones(2, 2, requires_grad=False).add(1)]
        self.verify_aot_autograd(f, inp, test_mutation=True)
        inp = [torch.ones(2, 2, requires_grad=True).add(1)]
        fw_graph = self.verify_aot_autograd(f, inp, test_mutation=True)
        # Outputs that alias inputs are pulled out of the graph entirely, so we don't compile anything here
        self.assertExpectedInline(fw_graph.code.strip(), """\
def forward(self, primals_1):
    view = torch.ops.aten.view.default(primals_1, [-1]);  primals_1 = None
    return [view]""")

    def test_input_output_view_mutate_multiple(self):
        def f(a, b, c):
            a.mul_(2)
            c.mul_(3)
            return b.view(2, 2), c.view(2, 2)

        def create_inp(req_grad):
            return [
                torch.ones(2, 2, requires_grad=req_grad).add(1),
                torch.ones(2, 2, requires_grad=req_grad).add(1),
                torch.ones(2, 2, requires_grad=req_grad).add(1),
            ]

        self.verify_aot_autograd(f, create_inp(False), test_mutation=True)
        fw_graph = self.verify_aot_autograd(f, create_inp(True), test_mutation=True)
        # The original function returned two outputs, both of which aliased inputs.
        # We expect two outputs in the functional graph, a_updated and c_updated.
        # The actual aliased outputs themselves aren't in the compiled forward graph;
        # Instead, they're generated outside of  the graph.
        self.assertExpectedInline(fw_graph.code.strip(), """\
def forward(self, primals_1, primals_2, primals_3):
    clone = torch.ops.aten.clone.default(primals_1);  primals_1 = None
    clone_1 = torch.ops.aten.clone.default(primals_3);  primals_3 = None
    mul = torch.ops.aten.mul.Tensor(clone, 2);  clone = None
    mul_1 = torch.ops.aten.mul.Tensor(clone_1, 3);  clone_1 = None
    view = torch.ops.aten.view.default(primals_2, [2, 2]);  primals_2 = None
    view_2 = torch.ops.aten.view.default(mul_1, [2, 2])
    return [mul, mul_1, view, view_2]""")

    def test_input_output_view_metadata_mutate_multiple(self):
        def f(a, b, c):
            b.mul_(3)
            c.t_()
            return a.view(2, 2), b.view(2, 2), c.view(2, 2)

        def create_inp(req_grad):
            return [
                torch.ones(2, 2, requires_grad=req_grad).add(1),
                torch.ones(2, 2, requires_grad=req_grad).add(1),
                torch.ones(2, 2, requires_grad=req_grad).add(1),
            ]

        self.verify_aot_autograd(f, create_inp(False), test_mutation=True)
        fw_graph = self.verify_aot_autograd(f, create_inp(True), test_mutation=True)
        # Important thing to check here: of the three inputs:
        # Only the b.mul_(3) should show up in the graph (we functionalize it and return it).
        # Everything else that does not show up in the graph includes:
        # - The metadata mutation on c (we do it outside the graph)
        # - All 3 original fw outputs, which are aliases of inputs (we regenerate them outside of the graph)
        self.assertExpectedInline(fw_graph.code.strip(), """\
def forward(self, primals_1, primals_2, primals_3):
    clone = torch.ops.aten.clone.default(primals_2);  primals_2 = None
    view = torch.ops.aten.view.default(primals_3, [2, 2]);  primals_3 = None
    mul = torch.ops.aten.mul.Tensor(clone, 3);  clone = None
    t = torch.ops.aten.t.default(view);  view = None
    view_1 = torch.ops.aten.view.default(primals_1, [2, 2]);  primals_1 = None
    view_3 = torch.ops.aten.view.default(t, [2, 2])
    view_4 = torch.ops.aten.view.default(mul, [2, 2])
    return [mul, t, view_1, view_4, view_3]""")

    def test_input_mutation_and_output_view(self):
        def f(a):
            a.add_(1)
            return a.view(-1)
        inp = [torch.ones(2, 2, requires_grad=False).add(1)]
        self.verify_aot_autograd(f, inp, test_mutation=True)
        inp = [torch.ones(2, 2, requires_grad=True).add(1)]
        fw_graph = self.verify_aot_autograd(f, inp, test_mutation=True)
        # Here, total # of outputs is 1 because:
        # - num_mutated_inps = 1 (a_updated)
        # - num_fw_outputs = 0 (the output is an alias of the input, so we move it outside the compiled fw)
        self.assertExpectedInline(fw_graph.code.strip(), """\
def forward(self, primals_1):
    clone = torch.ops.aten.clone.default(primals_1);  primals_1 = None
    add = torch.ops.aten.add.Tensor(clone, 1);  clone = None
    view_1 = torch.ops.aten.view.default(add, [-1])
    return [add, view_1]""")


    def test_input_mutation_output_view_multiple(self):
        def f(a, b, c, d):
            b.transpose_(1, 0)
            c.add_(1)
            return d + 1, b.diagonal(), a + c

        def create_inp(req_grad):
            return [
                torch.arange(4, requires_grad=req_grad, dtype=torch.float32).view(2, 2).add(1),
                torch.arange(4, requires_grad=req_grad, dtype=torch.float32).view(2, 2).add(1),
                torch.ones(2, 2, requires_grad=req_grad).add(1),
                torch.ones(2, 2, requires_grad=req_grad).add(1),
            ]

        self.verify_aot_autograd(f, create_inp(False), test_mutation=True)
        fw_graph = self.verify_aot_autograd(f, create_inp(True), test_mutation=True)
        self.assertExpectedInline(fw_graph.code.strip(), """\
def forward(self, primals_1, primals_2, primals_3, primals_4):
    view = torch.ops.aten.view.default(primals_2, [2, 2]);  primals_2 = None
    clone = torch.ops.aten.clone.default(primals_3);  primals_3 = None
    transpose = torch.ops.aten.transpose.int(view, 1, 0);  view = None
    add = torch.ops.aten.add.Tensor(clone, 1);  clone = None
    add_1 = torch.ops.aten.add.Tensor(primals_4, 1);  primals_4 = None
    diagonal = torch.ops.aten.diagonal.default(transpose)
    add_2 = torch.ops.aten.add.Tensor(primals_1, add);  primals_1 = None
    return [transpose, add, add_1, diagonal, add_2]""")

    def test_output_aliases_intermediate_single(self):
        def f(a):
            out = torch.mul(a, 3)
            return out.view(-1)
        inp = [torch.ones(3, 3, requires_grad=False)]
        self.verify_aot_autograd(f, inp, test_mutation=True)
        inp = [torch.ones(3, 3, requires_grad=True)]
        fw_graph = self.verify_aot_autograd(f, inp, test_mutation=True)
        # In AOTAutograd, we are obligated to make the compiled forward directly return `out`,
        # and reconstruct `out.view(-1)` as a fresh output.
        self.assertExpectedInline(fw_graph.code.strip(), """\
def forward(self, primals_1):
    mul = torch.ops.aten.mul.Tensor(primals_1, 3);  primals_1 = None
    view = torch.ops.aten.view.default(mul, [-1]);  mul = None
    return [view]""")

    def test_output_aliases_input_multi_output_view_should_raise_autograd_error(self):
        def f1(a):
            return list(a.unbind(0))

        f1_compiled = aot_function(f1, nop)

        inp1 = torch.ones(3, 3, requires_grad=True).clone()
        inp2 = torch.ones(3, 3, requires_grad=True).clone()
        inp3 = torch.ones(3, 3, requires_grad=True).clone()

        with self.assertRaisesRegex(RuntimeError, "Such functions do not allow the output views"):
            out_test1 = f1_compiled(inp1)
            # This raises a runtime error from autograd in eager mode
            out_test1[0].mul_(2)

        with self.assertRaisesRegex(RuntimeError, "Such functions do not allow the output views"):
            out_test2 = f1_compiled(inp2)
            inp2.mul_(2)
            # In eager mode, if we mutate a tensor, any multi-output-view aliases
            # get their grad_fn replaced with error nodes, so accessing grad_fn should error
            grad_fn = out_test2[0].grad_fn

        with self.assertRaisesRegex(RuntimeError, "Such functions do not allow the output views"):
            out_test3 = f1_compiled(inp3)
            out_test1[0].detach().mul_(2)
            # The above case also applies to detached aliases (they turn the multi-output-view
            # alias's grad_fns into error nodes)
            grad_fn = out_test2[0].grad_fn


    def test_output_aliases_input_multi_output_view(self):
        # All aliased outs are from multi-output views, so AOTAutograd will hide the aliasing from autograd.
        def f1(a):
            return list(a.unbind(0))

        inp = torch.ones(3, 3, requires_grad=True)
        inp_ref = torch.ones(3, 3, requires_grad=True)
        f1_compiled = aot_function(f1, nop)

        out_ref = f1(inp_ref)
        out_test = f1_compiled(inp)
        # Assert that we get CompiledFunctionBackward in the backward graph,
        # and not AsStridedBackward. No view-regeneration necessary for this mult-output view case.
        # See Note: [AOTAutograd: differentiable outputs that alias each other from a multi-output view call]
        self.assertTrue(all('CompiledFunctionBackward' in str(o.grad_fn) for o in out_test))

        sum(out_ref).sum().backward()
        sum(out_test).sum().backward()
        self.assertEqual(inp_ref.grad, inp.grad)

        # Several of the outputs are from multi-output views.
        # However: they are part of the same alias set as "a", and "a.view(out.shape)",
        # which are both user-visible.
        # AOTAutograd will not try to be smart here and hide the aliasing relationships from autograd.
        # Instead, it will perform its "output aliases input" logic, and regenerate all aliases.
        def f3(a):
            return *list(a.unbind(0)), a.view(a.shape)

        inp = torch.ones(3, 3, requires_grad=True)
        inp_ref = torch.ones(3, 3, requires_grad=True)
        f3_compiled = aot_function(f3, nop)

        inp_ref_clone = inp_ref.clone()
        inp_clone = inp.clone()
        out_ref = f3(inp_ref_clone)
        out_test = f3_compiled(inp_clone)
        # We rely on autograd's view-replay here, and view-replay gives up and uses as_strided
        # for multi-output views
        self.assertTrue(all('AsStridedBackward' in str(o.grad_fn) for o in out_test[:3]))

        # The last output is not from a multi-output view, so autograd will let us mutate it.
        out_ref[-1].mul_(2)
        out_test[-1].mul_(2)
        # Also mutate the input, which should affect the aliased output.
        inp_ref_clone.view(-1).mul_(3)
        inp_clone.view(-1).mul_(3)
        # Do backward
        (inp_ref + out_ref[-1]).sum().backward()
        (inp + out_test[-1]).sum().backward()
        self.assertEqual(inp_ref.grad, inp.grad)


    def test_output_aliases_intermediate_multi_output_view(self):
        # All aliased outs are from multi-output views, so AOTAutograd will hide the aliasing from autograd.
        def f1(a):
            out = torch.mul(a, 3)
            return list(out.unbind(0))

        inp = torch.ones(3, 3, requires_grad=True)
        inp_ref = torch.ones(3, 3, requires_grad=True)
        f1_compiled = aot_function(f1, nop)

        out_ref = f1(inp_ref)
        out_test = f1_compiled(inp)
        # Assert that we get CompiledFunctionBackward in the backward graph,
        # and not AsStridedBackward. No view-regeneration necessary for this mult-output view case.
        # See Note: [AOTAutograd: differentiable outputs that alias each other from a multi-output view call]
        self.assertTrue(all('CompiledFunctionBackward' in str(o.grad_fn) for o in out_test))

        sum(out_ref).sum().backward()
        sum(out_test).sum().backward()
        self.assertEqual(inp_ref.grad, inp.grad)

        # All aliased outs but one are from multi-output views, so AOTAutograd will hide the aliasing from autograd.
        def f2(a):
            out = torch.mul(a, 3)
            return *list(out.unbind(0)), out

        inp = torch.ones(3, 3, requires_grad=True)
        inp_ref = torch.ones(3, 3, requires_grad=True)
        f2_compiled = aot_function(f2, nop)

        out_ref = f2(inp_ref)
        out_test = f2_compiled(inp)
        # Assert that we get CompiledFunctionBackward in the backward graph,
        # and not AsStridedBackward. No view-regeneration necessary for this mult-output view case.
        # See Note: [AOTAutograd: differentiable outputs that alias each other from a multi-output view call]
        self.assertTrue(all('CompiledFunctionBackward' in str(o.grad_fn) for o in out_test))

        # The last output is not from a multi-output view, so autograd will let us mutate it.
        out_ref[-1].mul_(2)
        out_test[-1].mul_(2)
        out_ref[-1].sum().backward()
        out_test[-1].sum().backward()
        self.assertEqual(inp_ref.grad, inp.grad)

        # All aliased outs but one are from multi-output views, so AOTAutograd will hide the aliasing from autograd.
        def f3(a):
            out = torch.mul(a, 3)
            return *list(out.unbind(0)), out.view(out.shape)

        inp = torch.ones(3, 3, requires_grad=True)
        inp_ref = torch.ones(3, 3, requires_grad=True)
        f3_compiled = aot_function(f3, nop)

        out_ref = f3(inp_ref)
        out_test = f3_compiled(inp)
        # Assert that we get CompiledFunctionBackward in the backward graph,
        # and not AsStridedBackward. No view-regeneration necessary for this mult-output view case.
        # See Note: [AOTAutograd: differentiable outputs that alias each other from a multi-output view call]
        self.assertTrue(all('CompiledFunctionBackward' in str(o.grad_fn) for o in out_test))

        # The last output is not from a multi-output view, so autograd will let us mutate it.
        out_ref[-1].mul_(2)
        out_test[-1].mul_(2)
        out_ref[-1].sum().backward()
        out_test[-1].sum().backward()
        self.assertEqual(inp_ref.grad, inp.grad)

        # There are 5 outputs that all alias each other.
        # 3 of them come from multi-output views, but the other 3 are "ordinary" aliases.
        # Therefore, AOTAutograd will not attempt the multi-output-view optimization,
        # and apply the intermediate_base logic to all aliases.
        # (In theory we could probably get AOTAutograd to only apply the intermediate base
        # logic to the last 2 outputs and not the first 3. We should probably
        # just do the graph partitioning defined in this doc instead though).
        # https://docs.google.com/document/d/1DlfFq8TKbuAn2zyJxLfoW-X1qkkm5PLdHFtySo03QAk/edit
        def f4(a):
            out = torch.mul(a, 3)
            # also return the graph intermediate directly,
            # which will force AOTAutograd to do the "intermediate base" logic.
            # (Why? The user can mutate "out", which should change the autograd metadata
            #  of the other aliased outputs)
            return *list(out.unbind(0)), out, out.view(out.shape)

        inp = torch.ones(3, 3, requires_grad=True)
        inp_ref = torch.ones(3, 3, requires_grad=True)
        f4_compiled = aot_function(f4, nop)

        out_ref = f4(inp_ref)
        out_test = f4_compiled(inp)
        # Mutate the last output of f4 (autograd will allow this, since it is not a multi-output view,
        # as long as *only* the non-multi-output views participate in the backward)
        # Note: We could probably try to hide **only** the multi-output views from autograd here
        # and only do the intermediate base logic for the last two aliases.
        # Longer term solution of graph partitioning is probably cleaner though (see the note).
        out_ref[-1].mul_(2)
        out_test[-1].mul_(2)

        out_ref_sum = out_ref[-1] + out_ref[-2]
        out_test_sum = out_test[-1] + out_test[-2]
        out_ref_sum.sum().backward()
        out_test_sum.sum().backward()
        self.assertEqual(inp_ref.grad, inp.grad)


    def test_output_aliases_intermediate_mutation_linear(self):
        def f(x):
            return (x + 1).view(-1)

        inp = [torch.ones(3, 3, requires_grad=True)]
        # use inductor's decomps (which will e.g. turn _unsafe_view() into view())
        from torch._inductor.decomposition import decompositions
        f_compiled = aot_function(f, nop, decompositions=decompositions)

        out_ref = f(*inp)
        out_test = f_compiled(*inp)

        out_ref.mul_(2)
        out_test.mul_(2)
        self.assertEqual(out_ref, out_test)

    def test_output_aliases_intermediate_no_grad(self):
        def f(a, b):
            out = torch.mul(a, 3)
            # First output is an alias of an intermediate that doesn't require grad
            return out.view(-1), b.add(1)
        inp = [torch.ones(3, 3), torch.ones(3, 3, requires_grad=False)]
        self.verify_aot_autograd(f, inp, test_mutation=True)
        inp = [torch.ones(3, 3), torch.ones(3, 3, requires_grad=True)]
        fw_graph = self.verify_aot_autograd(f, inp, test_mutation=True)
        # important bit: we don't bother generating an intermediate base as an output in the graph,
        # because the intermediate base itself didn't require gradients.
        # (the only problematic case is when both the base and the aliasesed output require gradients).
        self.assertExpectedInline(fw_graph.code.strip(), """\
def forward(self, primals_1, primals_2):
    mul = torch.ops.aten.mul.Tensor(primals_1, 3);  primals_1 = None
    view = torch.ops.aten.view.default(mul, [-1]);  mul = None
    add = torch.ops.aten.add.Tensor(primals_2, 1);  primals_2 = None
    return [view, add]""")

    def test_output_aliases_intermediate_returned_multiple_times(self):
        def f(a):
            out = torch.mul(a, 3)
            out_view = out.view(-1)
            return out, out_view, out
        inp = [torch.ones(3, 3, requires_grad=False)]
        self.verify_aot_autograd(f, inp, test_mutation=True)
        inp = [torch.ones(3, 3, requires_grad=True)]
        fw_graph = self.verify_aot_autograd(f, inp, test_mutation=True)

    def test_output_aliases_intermediate_multiple(self):
        def f(a):
            out = torch.mul(a, 3)
            # AOTAutograd should manually generate these two output views in the epilogue.
            return out.view(-1), out.view(-1)
        inp = [torch.ones(3, 3, requires_grad=False)]
        self.verify_aot_autograd(f, inp, test_mutation=True)
        inp = [torch.ones(3, 3, requires_grad=True)]
        fw_graph = self.verify_aot_autograd(f, inp, test_mutation=True)
        self.assertExpectedInline(fw_graph.code.strip(), """\
def forward(self, primals_1):
    mul = torch.ops.aten.mul.Tensor(primals_1, 3);  primals_1 = None
    view = torch.ops.aten.view.default(mul, [-1])
    view_1 = torch.ops.aten.view.default(mul, [-1])
    return [view, view_1, mul]""")

    def test_output_aliases_intermediate_and_returned(self):
        def f(a):
            out = torch.mul(a, 3)
            # AOTAutograd should manually generate the first output (a view of an intermediate)
            # but not the second (which is itself the intermediate for the first)
            return out.view(-1), out
        inp = [torch.ones(3, 3, requires_grad=False)]
        self.verify_aot_autograd(f, inp, test_mutation=True)
        inp = [torch.ones(3, 3, requires_grad=True)]
        fw_graph = self.verify_aot_autograd(f, inp, test_mutation=True)
        self.assertExpectedInline(fw_graph.code.strip(), """\
def forward(self, primals_1):
    mul = torch.ops.aten.mul.Tensor(primals_1, 3);  primals_1 = None
    view = torch.ops.aten.view.default(mul, [-1])
    return [view, mul]""")

    def test_output_aliases_intermediate_and_returned_flipped(self):
        def f(a):
            out = torch.mul(a, 3)
            # AOTAutograd should manually generate the first output (a view of an intermediate)
            # but not the second (which is itself the intermediate for the first)
            return out, out.view(-1)
        inp = [torch.ones(3, 3, requires_grad=False)]
        self.verify_aot_autograd(f, inp, test_mutation=True)
        inp = [torch.ones(3, 3, requires_grad=True)]
        fw_graph = self.verify_aot_autograd(f, inp, test_mutation=True)
        self.assertExpectedInline(fw_graph.code.strip(), """\
def forward(self, primals_1):
    mul = torch.ops.aten.mul.Tensor(primals_1, 3);  primals_1 = None
    view = torch.ops.aten.view.default(mul, [-1])
    return [mul, view]""")

    def test_output_aliases_intermediate_and_returned_different_grad(self):
        def f(a):
            out = torch.mul(a, 3)
            # AOTAutograd should manually generate the first output (a view of an intermediate)
            # but not the second (which is itself the intermediate for the first)
            return out.view(-1), out, out[0].detach()
        inp = [torch.ones(3, 3, requires_grad=False)]
        self.verify_aot_autograd(f, inp, test_mutation=True)
        inp = [torch.ones(3, 3, requires_grad=True)]
        fw_graph = self.verify_aot_autograd(f, inp, test_mutation=True)
        self.assertExpectedInline(fw_graph.code.strip(), """\
def forward(self, primals_1):
    mul = torch.ops.aten.mul.Tensor(primals_1, 3);  primals_1 = None
    view = torch.ops.aten.view.default(mul, [-1])
    select = torch.ops.aten.select.int(mul, 0, 0)
    detach = torch.ops.aten.detach.default(select);  select = None
    detach_1 = torch.ops.aten.detach.default(detach);  detach = None
    return [view, mul, detach_1]""")

    def test_output_aliases_intermediate_inplace_view(self):
        def f(a):
            out = torch.mul(a, 3)
            out.t_()
            return out
        inp = [torch.ones(2, 4, requires_grad=True)]

        # TODO: fix this test.
        # See https://github.com/pytorch/pytorch/issues/90507
        # self.verify_aot_autograd(f, inp, test_mutation=True)

    def test_output_aliases_intermediate_inplace_view_with_detach(self):
        def f(a):
            out = torch.mul(a, 3)
            out.t_()
            out.detach_()
            # Thanks to the detach_() AOT Autograd doesn't need to do anything.
            # `out` will show up as having OutputType.non_alias,
            # and ._is_view() == False
            return out, a + 1
        inp = [torch.ones(2, 4, requires_grad=False)]
        self.verify_aot_autograd(f, inp, test_mutation=True)
        inp = [torch.ones(2, 4, requires_grad=True)]
        fw_graph = self.verify_aot_autograd(f, inp, test_mutation=True)
        self.assertExpectedInline(fw_graph.code.strip(), """\
def forward(self, primals_1):
    mul = torch.ops.aten.mul.Tensor(primals_1, 3)
    t = torch.ops.aten.t.default(mul);  mul = None
    add = torch.ops.aten.add.Tensor(primals_1, 1);  primals_1 = None
    return [t, add]""")


    def test_output_aliases_intermediate_inplace_view_and_view(self):
        def f(a):
            out = torch.mul(a, 3)
            out_view = out.unsqueeze(0)
            out.t_()
            out_view2 = out.unsqueeze(0)
            return out_view, out, out_view2
        inp = [torch.ones(2, 4, requires_grad=True)]

        # TODO: fix this test.
        # See <github issue link>
        # self.verify_aot_autograd(f, inp, test_mutation=True)

    def test_output_aliases_intermediate_multiple_mixed(self):
        def f(a):
            out1 = torch.mul(a, 3)
            out2 = torch.mul(a, 4)
            # AOTAutograd should manually generate these two output views in the epilogue.
            return out1.view(-1), out2.transpose(1, 0), out1.transpose(1, 0)
        inp = [torch.ones(3, 3, requires_grad=False)]
        self.verify_aot_autograd(f, inp, test_mutation=True)
        inp = [torch.ones(3, 3, requires_grad=True)]
        fw_graph = self.verify_aot_autograd(f, inp, test_mutation=True)
        self.assertExpectedInline(fw_graph.code.strip(), """\
def forward(self, primals_1):
    mul = torch.ops.aten.mul.Tensor(primals_1, 3)
    mul_1 = torch.ops.aten.mul.Tensor(primals_1, 4);  primals_1 = None
    view = torch.ops.aten.view.default(mul, [-1])
    transpose = torch.ops.aten.transpose.int(mul_1, 1, 0);  mul_1 = None
    transpose_1 = torch.ops.aten.transpose.int(mul, 1, 0)
    return [view, transpose, transpose_1, mul]""")

    def test_output_all_alias_types(self):
        # There are 3 types of aliasing that require us to return metadata in the compiled fw:
        # (1) outputs that are views of inputs
        # (2) outputs that are views of intermediates
        # (3) inputs that get metadata mutations
        # test all 3 of them here
        def f(a):
            a.transpose_(1, 0)
            tmp = a.mul(2)
            return tmp.squeeze(), tmp.transpose(1, 0), a.unsqueeze(0)

        def inp_callable(req_grad):
            x = torch.ones(1, 2, 4, requires_grad=req_grad).clone()
            return [(x,), (x,)]

        self.verify_aot_autograd(f, partial(inp_callable, req_grad=False), test_mutation=True)
        self.verify_aot_autograd(f, partial(inp_callable, req_grad=False), test_mutation=True, make_inputs_subclasses=True)
        with self.assertRaisesRegex(AssertionError, "which is currently unsupported in the subclass use case"):
            self.verify_aot_autograd(f, partial(inp_callable, req_grad=True), test_mutation=True, make_inputs_subclasses=True)
        fw_graph = self.verify_aot_autograd(f, partial(inp_callable, req_grad=True), test_mutation=True)
        # TODO: make this test run with dynamic shapes so it is more meaningful
        # metadata output order: (a_updated_meta, out1_meta, out2_meta, out3_meta)
        self.assertExpectedInline(fw_graph.code.strip(), """\
def forward(self, primals_1):
    view = torch.ops.aten.view.default(primals_1, [1, 2, 4]);  primals_1 = None
    transpose = torch.ops.aten.transpose.int(view, 1, 0);  view = None
    mul = torch.ops.aten.mul.Tensor(transpose, 2)
    squeeze = torch.ops.aten.squeeze.default(mul)
    transpose_1 = torch.ops.aten.transpose.int(mul, 1, 0)
    unsqueeze = torch.ops.aten.unsqueeze.default(transpose, 0)
    return [transpose, squeeze, transpose_1, unsqueeze, mul]""")

    def test_input_data_and_metadata_mutation(self):
        def f(a):
            a.t_()
            a[0].mul_(2)
            return a.view(a.shape)
        inp = [torch.ones(3, 3, requires_grad=False)]
        self.verify_aot_autograd(f, inp, test_mutation=True)
        inp = [torch.ones(3, 3, requires_grad=True)]
        fw_graph = self.verify_aot_autograd(f, inp, test_mutation=True)
        self.assertExpectedInline(fw_graph.code.strip(), """\
def forward(self, primals_1):
    clone = torch.ops.aten.clone.default(primals_1);  primals_1 = None
    t = torch.ops.aten.t.default(clone)
    select = torch.ops.aten.select.int(t, 0, 0);  t = None
    mul = torch.ops.aten.mul.Tensor(select, 2);  select = None
    t_1 = torch.ops.aten.t.default(clone);  clone = None
    select_scatter = torch.ops.aten.select_scatter.default(t_1, mul, 0, 0);  t_1 = mul = None
    t_2 = torch.ops.aten.t.default(select_scatter);  select_scatter = None
    t_4 = torch.ops.aten.t.default(t_2)
    t_6 = torch.ops.aten.t.default(t_2);  t_2 = None
    view_1 = torch.ops.aten.view.default(t_6, [3, 3]);  t_6 = None
    return [t_4, view_1]""")

    def test_view_and_inplace_view(self):
        def f(a, b):
            a.t_()
            return b.view(b.shape), a.view(a.shape)

        def create_inp(req_grad):
            return [
                torch.ones(3, 3, requires_grad=req_grad),
                torch.ones(3, 3, requires_grad=req_grad)
            ]

        self.verify_aot_autograd(f, create_inp(False), test_mutation=True)
        fw_graph = self.verify_aot_autograd(f, create_inp(True), test_mutation=True)
        self.assertExpectedInline(fw_graph.code.strip(), """\
def forward(self, primals_1, primals_2):
    view = torch.ops.aten.view.default(primals_1, [3, 3]);  primals_1 = None
    t = torch.ops.aten.t.default(view);  view = None
    view_1 = torch.ops.aten.view.default(primals_2, [3, 3]);  primals_2 = None
    view_2 = torch.ops.aten.view.default(t, [3, 3])
    return [t, view_1, view_2]""")

    def test_view_detach(self):
        def f(a):
            tmp = a.detach()
            a.mul_(2)
            return a, tmp
        inp = [torch.ones(3, 3, requires_grad=True)]
        self.verify_aot_autograd(f, inp, test_mutation=True)
        inp = [torch.ones(3, 3, requires_grad=False)]
        self.verify_aot_autograd(f, inp, test_mutation=True)

    def test_input_inplace_requires_grad_true(self):
        def f(a, b):
            a.requires_grad_(True)
            return a.mul(3), b.mul(4)
        inp = [
            # First inp doesnt require grad, but we switch it on
            torch.ones(3, 3, requires_grad=False),
            torch.ones(3, 3, requires_grad=True),
        ]

        fw_graph = self.verify_aot_autograd(f, inp, test_mutation=True)
        self.assertExpectedInline(fw_graph.code.strip(), """\
def forward(self, primals_1, primals_2):
    mul = torch.ops.aten.mul.Tensor(primals_1, 3);  primals_1 = None
    mul_1 = torch.ops.aten.mul.Tensor(primals_2, 4);  primals_2 = None
    return [mul, mul_1]""")

    # This is a torture test:
    # a and b get turned into a synthetic base in the compiled graph
    # One gets a data mutation, the other gets a metadata mutation.
    # We need to make sure that the metadata mutation gets propagated
    # back to the original input.
    def test_input_data_and_metadata_mutation_aliases_other_input(self):
        # a and b are aliased
        def f(a, b):
            a.mul_(2)
            b.t_()
            return a.mul(b)

        def inp_callable(req_grad):
            base = torch.ones(2, 2, requires_grad=req_grad)
            # Note: in our test, the add() is important because we need the graph inputs to be non-leaves so we can mutate them.
            x = base.add(1)
            inp1 = x[0]
            inp2 = x[0]
            return [base], [inp1, inp2]

        self.verify_aot_autograd(f, partial(inp_callable, req_grad=False), test_mutation=True)
        self.verify_aot_autograd(f, partial(inp_callable, req_grad=True), test_mutation=True)
        with self.assertRaisesRegex(RuntimeError, "Encountered aliased inputs that are mutated in the graph, but"):
            self.verify_aot_autograd(f, partial(inp_callable, req_grad=False), test_mutation=True, make_inputs_subclasses=True)
        with self.assertRaisesRegex(RuntimeError, "Encountered aliased inputs that are mutated in the graph, but"):
            self.verify_aot_autograd(f, partial(inp_callable, req_grad=True), test_mutation=True, make_inputs_subclasses=True)

    # https://github.com/pytorch/pytorch/issues/106456
    def test_input_mutation_noncontiguous(self):
        def f(a):
            a.mul_(2)
            return a + 1

        def inp_callable(req_grad):
            base = torch.ones(2, 2, requires_grad=req_grad)
            x = base.add(1)
            # create a non-contiguous view to pass as an input to the compiler
            inp = x[:, 0]
            return [base], [inp]

        self.verify_aot_autograd(f, partial(inp_callable, req_grad=False), test_mutation=True)
        self.verify_aot_autograd(f, partial(inp_callable, req_grad=True), test_mutation=True)
        self.verify_aot_autograd(f, partial(inp_callable, req_grad=False), test_mutation=True, make_inputs_subclasses=True)
        with self.assertRaisesRegex(AssertionError, "attempted to compile the backward with incorrect subclass metadata"):
            self.verify_aot_autograd(f, partial(inp_callable, req_grad=True), test_mutation=True, make_inputs_subclasses=True)

    # Partially addresses https://github.com/pytorch/pytorch/issues/106457
    def test_input_mutation_false_aliasing(self):
        def f(a, b):
            a.mul_(3)
            b.mul_(2)
            return a + b

        # No overlap, contiguous
        def inp_callable1(req_grad):
            base = torch.ones(4, 4, requires_grad=req_grad)
            x = base.add(1)
            # create two non-contiguous views that share storage, but are actually non-overlapping
            a = x[0:2]
            b = x[2:4]
            return [base], [a, b]

        fw_graph = self.verify_aot_autograd(f, partial(inp_callable1, req_grad=False), test_mutation=True)
        self.verify_aot_autograd(f, partial(inp_callable1, req_grad=True), test_mutation=True)
        self.verify_aot_autograd(f, partial(inp_callable1, req_grad=False), test_mutation=True, make_inputs_subclasses=True)
        # Input mutations on subclasses with training graphs fail backward guards today.
        with self.assertRaisesRegex(AssertionError, "attempted to compile the backward with incorrect subclass metadata"):
            self.verify_aot_autograd(f, partial(inp_callable1, req_grad=True), test_mutation=True, make_inputs_subclasses=True)

        # Important characteristic: the graph takes in 2 inputs!
        # That shows that we didn't try to run our complicated synthetic base logic,
        # because we successfully detected false aliasing across the two inputs.
        self.assertExpectedInline(fw_graph.code.strip(), """\
def forward(self, arg0_1, arg1_1):
    mul = torch.ops.aten.mul.Tensor(arg0_1, 3);  arg0_1 = None
    mul_1 = torch.ops.aten.mul.Tensor(arg1_1, 2);  arg1_1 = None
    add = torch.ops.aten.add.Tensor(mul, mul_1)
    return (mul, mul_1, add)""")

        # No overlap, non-contiguous: first tensor ends before second tensor start
        def inp_callable2(req_grad):
            base = torch.ones(256, requires_grad=req_grad)
            x = base.add(1)
            a = x.as_strided((4, 4), (8, 1), storage_offset=0)
            b = x.as_strided((4, 4), (8, 1), storage_offset=28)
            return [base], [a, b]

        # No overlap, non-contiguous: tensors are perfectly interleaved
        def inp_callable3(req_grad):
            base = torch.ones(4, 4, requires_grad=req_grad)
            x = base.add(1)
            a = x[:, 0:2]
            b = x[:, 2:4]
            return [base], [a, b]

        # No overlap, non-contiguous
        def inp_callable4(req_grad):
            base = torch.ones(256, requires_grad=req_grad)
            x = base.add(1)
            a = x.as_strided((4, 4), (9, 1), storage_offset=0)
            b = x.as_strided((4, 4), (9, 1), storage_offset=22)
            return [base], [a, b]

        # No overlap, non-contiguous
        def inp_callable5(req_grad):
            base = torch.ones(256, requires_grad=req_grad)
            x = base.add(1)
            a = x.as_strided((4, 4), (9, 1), storage_offset=0)
            b = x.as_strided((4, 4), (9, 1), storage_offset=23)
            return [base], [a, b]

        # overlap! non-contiguous
        def inp_callable_overlap1(req_grad):
            base = torch.ones(256, requires_grad=req_grad)
            x = base.add(1)
            a = x.as_strided((4, 4), (9, 1), storage_offset=0)
            b = x.as_strided((4, 4), (9, 1), storage_offset=24)
            return [base], [a, b]

        # overlap! non-contiguous
        def inp_callable_overlap2(req_grad):
            base = torch.ones(256, requires_grad=req_grad)
            x = base.add(1)
            a = x.as_strided((4, 4), (9, 1), storage_offset=0)
            b = x.as_strided((4, 4), (9, 1), storage_offset=25)
            return [base], [a, b]

        fw_graph2 = self.verify_aot_autograd(f, partial(inp_callable2, req_grad=False), test_mutation=True)
        fw_graph3 = self.verify_aot_autograd(f, partial(inp_callable3, req_grad=False), test_mutation=True)
        fw_graph4 = self.verify_aot_autograd(f, partial(inp_callable4, req_grad=False), test_mutation=True)
        fw_graph5 = self.verify_aot_autograd(f, partial(inp_callable5, req_grad=False), test_mutation=True)

        fw_graph_overlap1 = self.verify_aot_autograd(f, partial(inp_callable_overlap2, req_grad=False), test_mutation=True)
        fw_graph_overlap2 = self.verify_aot_autograd(f, partial(inp_callable_overlap1, req_grad=False), test_mutation=True)

        # All non-overlap graphs should be the same since we detected false aliasing
        self.assertEqual(str(fw_graph.code), str(fw_graph2.code))
        self.assertEqual(str(fw_graph.code), str(fw_graph3.code))
        self.assertEqual(str(fw_graph.code), str(fw_graph4.code))
        self.assertEqual(str(fw_graph.code), str(fw_graph5.code))

        # All overlap graphs should be the same since we detected real aliasing
        self.assertNotEqual(str(fw_graph.code), str(fw_graph_overlap1.code))
        self.assertNotEqual(str(fw_graph.code), str(fw_graph_overlap2.code))
        self.assertTrue('as_strided_scatter' in str(fw_graph_overlap1.code))
        self.assertTrue('as_strided_scatter' in str(fw_graph_overlap2.code))


    @unittest.skipIf(not torch.cuda.is_available(), "CUDA is unavailable")
    def test_mem_leak_from_save_for_bw(self):
        # See a full diagnosis at this issue: https://github.com/pytorch/pytorch/issues/94990
        # Note [Detaching saved tensors in AOTAutograd]
        # This program creates a ref-cycle. Long term, we should fix this ref cycle
        # (since it can arise, naturally albeit rarely, from uses of autograd.Function).
        # But AOTAutograd makes it more likely to show up from tracing user programs,
        # so we deal with it by manually detaching the tensors that we save for backward.
        # This is completely wrong and would give wrong results if we were to do double backward.
        # Fortunately today, double backward is explicitly banned in AOTAutograd.
        def f(a, b):
            add = a + a
            split = torch.functional.split(add, [4, 4], dim=1)
            getitem_2 = split[1]
            unsqueeze = getitem_2.unsqueeze(-1)
            mul = unsqueeze * b
            return (getitem_2, mul)

        f_compiled = aot_function(f, nop)
        inps = [
            torch.ones(8, 8, device='cuda', requires_grad=True),
            torch.ones(1, 4, 1, device='cuda', requires_grad=True),
        ]
        mem_before = torch.cuda.memory_allocated()
        f_compiled(*inps)
        mem_after = torch.cuda.memory_allocated()
        self.assertTrue(mem_after == mem_before)

    def test_output_aliases_multiple_inputs_get_correct_one(self):
        # a and b are aliased, but have different shapes
        # The first output should view off the first input, the 2nd output should view off the 2nd input
        def f(a, b):
            return a.view(a.shape), b.view(b.shape)

        def inp_callable(req_grad):
            base = torch.ones(2, 2, requires_grad=req_grad)
            # Note: in our test, the add() is important because we need the graph inputs to be non-leaves so we can mutate them.
            x = base.mul(2)
            inp1 = x.view(-1)
            inp2 = x[0]
            return [base], [inp1, inp2]

        self.verify_aot_autograd(f, partial(inp_callable, req_grad=False), test_mutation=True)
        self.verify_aot_autograd(f, partial(inp_callable, req_grad=True), test_mutation=True)
        self.verify_aot_autograd(f, partial(inp_callable, req_grad=False), test_mutation=True, make_inputs_subclasses=True)
        self.verify_aot_autograd(f, partial(inp_callable, req_grad=True), test_mutation=True, make_inputs_subclasses=True)

    def test_input_mutation_aliases_other_input(self):
        def f(a, b):
            a.add_(1)
            return a + b

        def inp_callable(req_grad):
            base = torch.ones(4, 2, requires_grad=req_grad)
            # Note: in our test, the add() is important because we need the graph inputs to be non-leaves so we can mutate them.
            x = base.add(1)
            inp1 = x[0]
            inp2 = x[0]
            return [base], [inp1, inp2]

        self.verify_aot_autograd(f, partial(inp_callable, req_grad=False), test_mutation=True)
        fw_graph = self.verify_aot_autograd(f, partial(inp_callable, req_grad=True), test_mutation=True)
        # Important parts of the graph:
        # - the compiled graph takes in a base, and we generate a and b (the views) off of the base
        # - clone() is still in the graph, because we need to call grad() on the original (non-mutated) inputs
        # - We re-generate the views *after* the clone, to preserve view relationships.
        self.assertExpectedInline(fw_graph.code.strip(), """\
def forward(self, primals_1):
    clone = torch.ops.aten.clone.default(primals_1);  primals_1 = None
    as_strided = torch.ops.aten.as_strided.default(clone, [2], [1], 0)
    add = torch.ops.aten.add.Tensor(as_strided, 1);  as_strided = None
    as_strided_scatter = torch.ops.aten.as_strided_scatter.default(clone, add, [2], [1], 0);  clone = add = None
    as_strided_2 = torch.ops.aten.as_strided.default(as_strided_scatter, [2], [1], 0)
    as_strided_3 = torch.ops.aten.as_strided.default(as_strided_scatter, [2], [1], 0)
    add_1 = torch.ops.aten.add.Tensor(as_strided_2, as_strided_3);  as_strided_2 = as_strided_3 = None
    return [as_strided_scatter, add_1]""")  # noqa: B950

    def test_input_mutation_aliases_other_input2(self):
        def f(a, b):
            a.add_(1)
            return a + b

        def inp_callable(req_grad):
            base = torch.ones(2, 2, requires_grad=req_grad)
            x = base.add(1)
            inp1 = x[0]
            # Here, one of the aliased inputs is the base itself
            inp2 = x
            return [base], [inp1, inp2]

        self.verify_aot_autograd(f, partial(inp_callable, req_grad=False), test_mutation=True)
        fw_graph = self.verify_aot_autograd(f, partial(inp_callable, req_grad=True), test_mutation=True)
        self.assertExpectedInline(fw_graph.code.strip(), """\
def forward(self, primals_1):
    clone = torch.ops.aten.clone.default(primals_1);  primals_1 = None
    as_strided = torch.ops.aten.as_strided.default(clone, [2], [1], 0)
    add = torch.ops.aten.add.Tensor(as_strided, 1);  as_strided = None
    as_strided_scatter = torch.ops.aten.as_strided_scatter.default(clone, add, [2], [1], 0);  clone = add = None
    as_strided_2 = torch.ops.aten.as_strided.default(as_strided_scatter, [2], [1], 0)
    as_strided_3 = torch.ops.aten.as_strided.default(as_strided_scatter, [2, 2], [2, 1], 0)
    add_1 = torch.ops.aten.add.Tensor(as_strided_2, as_strided_3);  as_strided_2 = as_strided_3 = None
    return [as_strided_scatter, add_1]""")  # noqa: B950

    def test_input_mutation_aliases_and_output_alias(self):
        def f(a, b):
            # Here, we need to take care:that because and b are aliased
            # since a and b are aliased, we generate a view off of "updated b"
            a.add_(1)
            return b.view(b.shape)

        def inp_callable(req_grad):
            base = torch.ones(2, 2, requires_grad=req_grad)
            x = base.add(1)
            return [base], [x.view(-1), x.view(-1)]

        self.verify_aot_autograd(f, partial(inp_callable, req_grad=False), test_mutation=True)
        fw_graph = self.verify_aot_autograd(f, partial(inp_callable, req_grad=True), test_mutation=True)
        self.assertExpectedInline(fw_graph.code.strip(), """\
def forward(self, primals_1):
    clone = torch.ops.aten.clone.default(primals_1);  primals_1 = None
    as_strided = torch.ops.aten.as_strided.default(clone, [4], [1], 0)
    add = torch.ops.aten.add.Tensor(as_strided, 1);  as_strided = None
    as_strided_scatter = torch.ops.aten.as_strided_scatter.default(clone, add, [4], [1], 0);  clone = add = None
    as_strided_6 = torch.ops.aten.as_strided.default(as_strided_scatter, [4], [1], 0)
    view_1 = torch.ops.aten.view.default(as_strided_6, [4]);  as_strided_6 = None
    return [as_strided_scatter, view_1]""")  # noqa: B950

    def test_input_aliased_with_mutation_output_alias(self):
        def f(a, b, c):
            # a and c alias
            c.mul_(2)
            # The main thing we're testing here is that
            # (1) We need to reconstruct c.view(-1) from the 3rd input to the forward
            # (2) But we need to be careful to do this *before* converting aliased inputs into synthetic bases.
            #     The original fw takes in 3 args, but the compiled fw takes in only 2 args.
            return b.add(1), c.view(-1)

        def inp_callable(req_grad):
            base1 = torch.ones(2, 2, requires_grad=req_grad)
            base2 = torch.ones(2, 2, requires_grad=req_grad)
            x = base1.add(1)
            y = base2.add(1)
            return [base1, base2], [x.view(-1), y, x.view(-1)]

        self.verify_aot_autograd(f, partial(inp_callable, req_grad=False), test_mutation=True)
        fw_graph = self.verify_aot_autograd(f, partial(inp_callable, req_grad=True), test_mutation=True)
        self.assertExpectedInline(fw_graph.code.strip(), """\
def forward(self, primals_1, primals_2):
    clone = torch.ops.aten.clone.default(primals_1);  primals_1 = None
    as_strided_1 = torch.ops.aten.as_strided.default(clone, [4], [1], 0)
    mul = torch.ops.aten.mul.Tensor(as_strided_1, 2);  as_strided_1 = None
    as_strided_scatter = torch.ops.aten.as_strided_scatter.default(clone, mul, [4], [1], 0);  clone = mul = None
    add = torch.ops.aten.add.Tensor(primals_2, 1);  primals_2 = None
    as_strided_6 = torch.ops.aten.as_strided.default(as_strided_scatter, [4], [1], 0)
    view_1 = torch.ops.aten.view.default(as_strided_6, [-1]);  as_strided_6 = None
    return [as_strided_scatter, add, view_1]""")  # noqa: B950

    def test_input_metadata_mutation_aliases(self):
        def f(a, b):
            # a and b alias, and we do a metadata mutation on a
            # Since we're not mutating data, then b isn't affected at all.
            # We expect aot autograd to not bother with constructing a synthetic base.
            a.t_()
            return a + b

        def inp_callable(req_grad):
            base = torch.ones(2, 2, requires_grad=req_grad)
            x = base.add(1)
            return [base], [x.view(-1), x.view(-1)]

        self.verify_aot_autograd(f, partial(inp_callable, req_grad=False), test_mutation=True)
        fw_graph = self.verify_aot_autograd(f, partial(inp_callable, req_grad=True), test_mutation=True)
        # Expectation: fwd() takes in 2 args, and we don't construct a synthetic base.
        self.assertExpectedInline(fw_graph.code.strip(), """\
def forward(self, primals_1, primals_2):
    t = torch.ops.aten.t.default(primals_1);  primals_1 = None
    add = torch.ops.aten.add.Tensor(t, primals_2);  t = primals_2 = None
    return [add]""")

    def test_input_mutation_aliases_and_none_require_gradients(self):
        def f(a, b, c):
            # a and b alias, but neither require gradients (so they don't have a _base)
            # aot autograd should construct the synthetic base from `torch.Tensor(a.storage())`
            a.mul_(2)
            return b + 1, c + 1

        def inp_callable(req_grad):
            base = torch.ones(2, 2)
            c_arg = torch.ones(2, 2, requires_grad=req_grad)
            x = base.add(1)
            return [base, c_arg], [x.view(-1), x.view(-1), c_arg]

        self.verify_aot_autograd(f, partial(inp_callable, req_grad=False), test_mutation=True)

        with self.assertRaisesRegex(RuntimeError, "is a tensor subclass. This is not supported today"):
            self.verify_aot_autograd(f, partial(inp_callable, req_grad=False), test_mutation=True, make_inputs_subclasses=True)

        fw_graph = self.verify_aot_autograd(f, partial(inp_callable, req_grad=True), test_mutation=True)
        self.assertExpectedInline(fw_graph.code.strip(), """\
def forward(self, primals_1, primals_2):
    as_strided = torch.ops.aten.as_strided.default(primals_1, [4], [1], 0)
    mul = torch.ops.aten.mul.Tensor(as_strided, 2);  as_strided = None
    as_strided_scatter = torch.ops.aten.as_strided_scatter.default(primals_1, mul, [4], [1], 0);  primals_1 = mul = None
    as_strided_3 = torch.ops.aten.as_strided.default(as_strided_scatter, [4], [1], 0)
    add = torch.ops.aten.add.Tensor(as_strided_3, 1);  as_strided_3 = None
    add_1 = torch.ops.aten.add.Tensor(primals_2, 1);  primals_2 = None
    return [as_strided_scatter, add, add_1]""")  # noqa: B950

    def test_input_mutation_aliases_bases_out_of_order(self):
        # This tests our calling convention: if b and d are aliased, then the outer calling convention
        # that we send to the compiled forward becomes:
        # (b_d_base, a, c)
        # Importantly, even though a and c alias in our test, neither inputs are mutated,
        # So we don't need to do the base construction / deconstruction
        def f(a, b, c, d):
            b.add_(1)
            d.unsqueeze_(0)
            return a + c + d, b.view(-1)

        def inp_callable(req_grad):
            base1 = torch.ones(2, 2, requires_grad=req_grad)
            base2 = torch.ones(2, 2, requires_grad=req_grad)
            x1 = base1.add(1)
            x2 = base2.add(1)
            # a and c alias, b and d alias
            return [base1, base2], [x1.view(-1), x2.view(-1), x1.view(-1), x2.view(-1)]

        self.verify_aot_autograd(f, partial(inp_callable, req_grad=False), test_mutation=True)

        with self.assertRaisesRegex(RuntimeError, "is a tensor subclass. This is not supported today"):
            self.verify_aot_autograd(f, partial(inp_callable, req_grad=False), test_mutation=True, make_inputs_subclasses=True)

        fw_graph = self.verify_aot_autograd(f, partial(inp_callable, req_grad=True), test_mutation=True)
        # 3 graph inputs: (b_d_base, a, c)
        # 2 returns: (b_updated, a+c+d)
        # (there are 2 original fw outs, but one is a view of b so it's not part of the graph)
        # (there are also 2 input mutations, but one is a metadata-only mutation so the compiled forward doesn't return it)
        self.assertExpectedInline(fw_graph.code.strip(), """\
def forward(self, primals_1, primals_2, primals_3):
    clone = torch.ops.aten.clone.default(primals_1);  primals_1 = None
    as_strided = torch.ops.aten.as_strided.default(clone, [4], [1], 0)
    add = torch.ops.aten.add.Tensor(as_strided, 1);  as_strided = None
    as_strided_scatter = torch.ops.aten.as_strided_scatter.default(clone, add, [4], [1], 0);  clone = add = None
    add_1 = torch.ops.aten.add.Tensor(primals_2, primals_3);  primals_2 = primals_3 = None
    as_strided_3 = torch.ops.aten.as_strided.default(as_strided_scatter, [4], [1], 0)
    unsqueeze_1 = torch.ops.aten.unsqueeze.default(as_strided_3, 0);  as_strided_3 = None
    add_2 = torch.ops.aten.add.Tensor(add_1, unsqueeze_1);  add_1 = None
    as_strided_11 = torch.ops.aten.as_strided.default(as_strided_scatter, [4], [1], 0)
    view_2 = torch.ops.aten.view.default(as_strided_11, [-1]);  as_strided_11 = None
    return [as_strided_scatter, add_2, view_2, unsqueeze_1]""")  # noqa: B950

    @unittest.skipIf(not torch.cuda.is_available(), "CUDA is unavailable")
    def test_synthetic_base_base_attribute_is_none(self):
        def f(a, b):
            a.add_(1)
            return a + b

        def inp_callable():
            base = torch.ones(4, 4, device='cuda')
            # detach() so that none of the inputs have a ._base attribute.
            a = base[0].detach()
            b = base[1].detach()
            base2 = torch.ones(2, 2, requires_grad=True)
            return [base], [a, b]

        self.verify_aot_autograd(f, inp_callable, test_mutation=True)


    def test_input_mutation_alias_everything(self):
        # Mondo test that tests a combination of:
        # input is mutated, that aliases another input (so we make a synthetic base)
        # an output is an alias of another output
        # an output is an alias of an intermediate
        # a and c are aliased
        def f(a, b, c):
            c.mul_(2)  # mutates c
            b.t_()  # metadata mutate b
            tmp = a + c
            out1 = tmp.view(-1)
            out2 = b.t()
            out3 = out1.unsqueeze(0)
            # out1 and out3 are aliases of an intermediate, and alias each other!
            # out2 aliases an input, so we don't return it
            return out1, out2, out3

        def inp_callable(req_grad):
            base1 = torch.ones(2, 2, requires_grad=req_grad)
            base2 = torch.ones(2, 2, requires_grad=req_grad)
            # Note: in our test, the add() is important because we need the graph inputs to be non-leaves so we can mutate them.
            base1_ = base1.add(1)
            base2_ = base2.add(1)
            a = base1_.view(-1)
            b = base2_
            c = base1_.view(-1)
            return [base1, base2], [a, b, c]

        self.verify_aot_autograd(f, partial(inp_callable, req_grad=False), test_mutation=True)
        fw_graph = self.verify_aot_autograd(f, partial(inp_callable, req_grad=True), test_mutation=True)
        # Expected:
        # - 2 inputs in the forward: synthetic_base_a_c, b
        # - 1 output in the forward: "tmp"
        #   out2 is an alias of an input, and will be generated off of b outside of the compiled fn
        #   out1 and out3 are aliases of tmp, that we generate outside of the compiled function
        self.assertExpectedInline(fw_graph.code.strip(), """\
def forward(self, primals_1, primals_2):
    clone = torch.ops.aten.clone.default(primals_1);  primals_1 = None
    view = torch.ops.aten.view.default(primals_2, [2, 2]);  primals_2 = None
    as_strided_1 = torch.ops.aten.as_strided.default(clone, [4], [1], 0)
    mul = torch.ops.aten.mul.Tensor(as_strided_1, 2);  as_strided_1 = None
    as_strided_scatter = torch.ops.aten.as_strided_scatter.default(clone, mul, [4], [1], 0);  clone = mul = None
    as_strided_2 = torch.ops.aten.as_strided.default(as_strided_scatter, [4], [1], 0)
    t = torch.ops.aten.t.default(view);  view = None
    as_strided_3 = torch.ops.aten.as_strided.default(as_strided_scatter, [4], [1], 0)
    add = torch.ops.aten.add.Tensor(as_strided_3, as_strided_2);  as_strided_3 = as_strided_2 = None
    view_1 = torch.ops.aten.view.default(add, [-1])
    t_1 = torch.ops.aten.t.default(t)
    unsqueeze = torch.ops.aten.unsqueeze.default(view_1, 0)
    return [as_strided_scatter, t, view_1, t_1, unsqueeze, add]""")  # noqa: B950

    def test_dynamic_shape_output_not_in_bw_graph(self):
        def f(x):
            return [x + 1, x.shape[0]]
        inp = torch.ones(5, requires_grad=True)
        bw_graph_cell = [None]
        compiled_f = aot_function(
            f,
            fw_compiler=nop,
            bw_compiler=partial(extract_graph, graph_cell=bw_graph_cell),
            decompositions={},
            keep_inference_input_mutations=False,
            dynamic=True,
        )
        out = compiled_f(inp)
        out[0].sum().backward()
        # The important bit: the forward fn returns 2 outputs,
        # but one of them is a symint so we should only see
        # 1 grad_output as an input to the backward graph.
        # (Otherwise, autograd will plumb a None as the value of the grad_output,
        # which causes inductor to complain).
        self.assertExpectedInline(bw_graph_cell[0].code.strip(), """\
def forward(self, tangents_1):
    return [tangents_1]""")

    def test_no_grad_input_output(self):
        def f(a, b):
            return a.cos(), b.cos(), a * b

        inp_thunks = [lambda: torch.randn(5, requires_grad=True), lambda: torch.randn(5, requires_grad=False)]
        for inps in itertools.product(inp_thunks, repeat=2):
            inps = [i() for i in inps]
            self.verify_aot_autograd(f, inps)

    def test_some_output_requires_grad_input_doesnt(self):
        def f(a, b):
            a_view = a.view(-1)
            a_view.requires_grad_(True)
            return a_view
        inp = [torch.randn(3, 3), torch.randn(3, 3, requires_grad=True)]
        self.verify_aot_autograd(f, inp)

    def test_some_outputs_dont_require_grad_view(self):
        def f(a, b):
            return a.detach(), b
        inp = [torch.randn(3, 3, requires_grad=True), torch.randn(3, 3, requires_grad=True)]
        self.verify_aot_autograd(f, inp)

    def test_some_outputs_dont_require_grad_non_view(self):
        def f(a, b):
            return a.add(1).detach(), b
        inp = [torch.randn(3, 3, requires_grad=True), torch.randn(3, 3, requires_grad=True)]
        self.verify_aot_autograd(f, inp)

    def test_inner_grad(self):
        def foo(x):
            y = torch.exp(x)
            z = torch.autograd.grad(y, x)
            return z
        inps = [torch.randn((), requires_grad=True)]
        self.verify_aot_autograd(foo, inps)

    def test_grad_context(self):
        def foo(x):
            return x * 2
        inps = [torch.randn((), requires_grad=True)]
        graph_size = None

        def get_graph_size(fx_g, _):
            nonlocal graph_size
            graph_size = len(fx_g.graph.nodes)
            return fx_g

        f = aot_function(foo, nop, get_graph_size)
        with torch.set_grad_enabled(False):
            f(*inps)
        self.assertIsNone(graph_size)

        f = aot_function(foo, nop, get_graph_size)
        with torch.set_grad_enabled(True):
            out = f(*inps)
            self.assertIsNone(graph_size)
            out.sum().backward()
            self.assertTrue(graph_size > 2)

    def test_output_dict(self):
        def f(x):
            return {'a': x, 'b': x}
        inp = [torch.randn(3, 3, requires_grad=True)]
        self.verify_aot_autograd(f, inp)

        def f(x, y):
            return {'a': x, 'b': y + x}
        inp = [torch.randn(3, requires_grad=True), torch.randn(3)]
        self.verify_aot_autograd(f, inp)

        def f(x):
            new_d = {}
            for k in x:
                new_d[k] = x[k] * 2
            return new_d

        a = torch.randn(3, requires_grad=True)
        b = torch.randn(3, requires_grad=True)

        def inp_callable():
            inps = [{'a': a, 'b': b}]
            return inps, inps

        self.verify_aot_autograd(f, inp_callable)

    def test_module(self):
        mod = nn.Sequential(nn.Linear(32, 32), nn.ReLU())
        compiled_mod = compiled_module(mod, nop, nop)
        inp = torch.randn(32, 32)
        ref_out = mod(inp)
        ref_out.sum().backward()
        ref_grads = sorted([(name, p.grad) for name, p in mod.named_parameters()])
        out = compiled_mod(inp)
        out.sum().backward()
        grads = sorted([(name, p.grad) for name, p in mod.named_parameters()])
        self.assertEqual((out, grads), (ref_out, ref_grads))

    def test_batchnorm(self):
        mod = compiled_module(nn.BatchNorm2d(4), nop, nop)
        x = torch.ones(1, 4, 2, 2)
        mod(x).sum().backward()

    def test_list_codegen(self):
        def list_nop(f, _):
            def g(inps):
                return f(*inps)
            g._boxed_call = True
            return g

        def f(a, b, c):
            return a.sin() * b.cos() * c.sin()
        f = aot_function(f, list_nop)
        inp = [torch.randn(5, requires_grad=True) for _ in range(3)]
        f(*inp).sum().backward()

    @patch('torch._functorch.aot_autograd.AOT_COUNTER', new_callable=itertools.count)
    def test_compilation_context(self, counter):
        def f(x):
            return x.sin().sin()
        count = []

        def compiler(fx_g, _):
            context = get_aot_compilation_context()
            count.append((context[0], len(fx_g.graph.nodes)))
            return fx_g

        f = aot_function(f, compiler)
        out = f(torch.randn(5, requires_grad=True))
        f = aot_function(f, compiler)
        f(torch.randn(5))
        out.sum().backward()
        self.assertExpectedInline(str(count), """[(['0_forward'], 4), (['1_inference'], 4), (['0_backward'], 8)]""")

    def test_dupe_arg(self):
        def f(x, y):
            return x + y

        x = torch.randn(3, 3, requires_grad=True)
        self.verify_aot_autograd(f, [x, x])

    def test_dupe_arg_torture(self):
        def f(x, y):
            x.t_()
            y.unsqueeze_(0)
            return x + y

        x = torch.randn(3, 3, requires_grad=True).clone()
        self.verify_aot_autograd(f, [x, x])

    # See https://github.com/pytorch/pytorch/issues/100224
    def test_dupe_arg_returned_as_output(self):
        def f(a, b, a_):
            a[0].add_(1)
            return a_
        f_compiled = aot_function(f, nop)
        a = torch.ones(2)
        b = torch.ones(2)
        out_ref = f(a, b, a)

        a2 = torch.ones(2)
        b2 = torch.ones(2)
        out_test = f_compiled(a2, b2, a2)

        self.assertEqual(out_ref, out_test)
        self.assertEqual(a, a2)

    @patch('torch._functorch.aot_autograd.AOT_COUNTER', new_callable=itertools.count)
    @patch("torch._functorch.config.debug_assert", True)
    def test_invalid_dupe_left_bias(self, counter):
        # This test checks that, just because only the first
        # argument did a metadata mutation, we still correctly
        # switch to strategy 2 (deduplicate)
        # See: https://github.com/pytorch/pytorch/pull/89896#discussion_r1036224447
        class F(torch.nn.Module):
            def forward(self, x, y):
                x.t_()
                return (x + y,)

        x = torch.randn(3, 3, requires_grad=True).clone()
        y = torch.randn(3, 3, requires_grad=True)
        self.verify_aot_autograd(F(), [x, x])

        fxx = aot_module_simplified(F(), (x, x), nop)
        self.assertExpectedRaisesInline(
            AssertionError, lambda: fxx(x, y),
            """At compilation time, graph 2 was compiled under the assumption that input 1 would be a duplicate of input 0, but at runtime this was not the case.  This indicates a guard bug in AOTAutograd or Dynamo, please file a bug to PyTorch."""  # noqa: B950
        )


    @patch('torch._functorch.aot_autograd.AOT_COUNTER', new_callable=itertools.count)
    @patch("torch._functorch.config.debug_assert", True)
    def test_invalid_dupe(self, counter):
        self._test_invalid_dupe(counter, fake=False)

    # See Note: Dynamo recompilation guarding invalid grad for why this test exists
    @patch('torch._functorch.aot_autograd.AOT_COUNTER', new_callable=itertools.count)
    @patch("torch._functorch.config.debug_assert", True)
    def test_invalid_dupe_fake(self, counter):
        self._test_invalid_dupe(counter, fake=True)


    def _test_invalid_dupe(self, counter, fake):
        class F(torch.nn.Module):
            def forward(self, x, y):
                x.unsqueeze_(0)
                y.unsqueeze_(0)
                return (x + y,)

        x = torch.randn(3, 3, requires_grad=True).clone()
        y = torch.randn(3, 3, requires_grad=True).clone()

        if fake:
            shape_env = ShapeEnv()
            fake_mode = FakeTensorMode(shape_env=shape_env)

            fake_x = fake_mode.from_tensor(x)
            fake_y = fake_mode.from_tensor(y)

        if fake:
            fxy = aot_module_simplified(F(), (fake_x, fake_y), nop)
        else:
            fxy = aot_module_simplified(F(), (x, y), nop)

        fxy(x, y)
        x = torch.randn(3, 3, requires_grad=True).clone()
        y = torch.randn(3, 3, requires_grad=True).clone()
        fxy(x, x)  # is ok!

        if fake:
            fxx = aot_module_simplified(F(), (fake_x, fake_x), nop)
        else:
            fxx = aot_module_simplified(F(), (x, x), nop)

        x = torch.randn(3, 3, requires_grad=True).clone()
        y = torch.randn(3, 3, requires_grad=True).clone()
        fxx(x, x)
        # Note This should not raise! Once we have guards in place here,
        # we will have this working correctly, as it should recompile.
        x = torch.randn(3, 3, requires_grad=True).clone()
        y = torch.randn(3, 3, requires_grad=True).clone()
        self.assertExpectedRaisesInline(
            AssertionError, lambda: fxx(x, y),
            """At compilation time, graph 1 was compiled under the assumption that input 1 would be a duplicate of input 0, but at runtime this was not the case.  This indicates a guard bug in AOTAutograd or Dynamo, please file a bug to PyTorch."""  # noqa: B950
        )


    @patch('torch._functorch.aot_autograd.AOT_COUNTER', new_callable=itertools.count)
    @patch("torch._functorch.config.debug_assert", True)
    def test_invalid_requires_grad(self, counter):
        self._test_invalid_requires_grad(counter, fake=False)

    # See Note: Dynamo recompilation guarding invalid grad for why this test exists
    @patch('torch._functorch.aot_autograd.AOT_COUNTER', new_callable=itertools.count)
    @patch("torch._functorch.config.debug_assert", True)
    def test_invalid_requires_grad_fake(self, counter):
        self._test_invalid_requires_grad(counter, fake=True)

    def _test_invalid_requires_grad(self, counter, fake):
        class F(torch.nn.Module):
            def forward(self, x, y):
                return (x + y,)

        x = torch.randn(3, 3, requires_grad=True)
        y = torch.randn(3, 3, requires_grad=True)
        z = torch.randn(3, 3, requires_grad=False)

        if fake:
            shape_env = ShapeEnv()
            fake_mode = FakeTensorMode(shape_env=shape_env)

            fake_x = fake_mode.from_tensor(x)
            fake_y = fake_mode.from_tensor(y)
            fake_z = fake_mode.from_tensor(z)

        if fake:
            fxy = aot_module_simplified(F(), (fake_x, fake_y), nop)
        else:
            fxy = aot_module_simplified(F(), (x, y), nop)

        compare_equal_outs_and_grads(self, F(), fxy, (x, y))
        compare_equal_outs_and_grads(self, F(), fxy, (x, z))

        if fake:
            fxz = aot_module_simplified(F(), (fake_x, fake_z), nop)
        else:
            fxz = aot_module_simplified(F(), (x, z), nop)

        compare_equal_outs_and_grads(self, F(), fxz, (x, z))

        self.assertExpectedRaisesInline(
            AssertionError, lambda: fxz(x, y),
            """At compilation time, graph 1 was compiled under the assumption that input 1 would not require grad, but at runtime this was not the case.  This indicates a guard bug in AOTAutograd or Dynamo, please file a bug to PyTorch."""  # noqa: B950
        )

    def test_custom_autograd(self):
        class CustomFn(torch.autograd.Function):
            @staticmethod
            def forward(ctx, x):
                return x.clone()

            @staticmethod
            def backward(ctx, grad_output):
                return grad_output + 1

        def f(x):
            return CustomFn.apply(x)

        self.verify_aot_autograd(f, [torch.randn(3)])

    @unittest.skipIf(not torch.cuda.is_available(), "CUDA is unavailable")
    def test_autocast_disable_guard(self):
        with torch._C._DisableAutocast():
            x = torch.rand([4, 4]).cuda()
            y = x @ x
            self.assertEqual(y.dtype, torch.float32)

    @unittest.skipIf(not torch.cuda.is_available(), "CUDA is unavailable")
    def test_nonidempotent_amp(self):
        def f(self_s_emb, add_3):
            einsum_2 = torch.functional.einsum('ah,th->t', self_s_emb, add_3)
            log_softmax_2 = einsum_2.log_softmax(-1)
            return (log_softmax_2,)

        args = [torch.rand((1, 256), dtype=torch.float32, device='cuda'), torch.rand((30, 256), dtype=torch.float16, device='cuda')]
        with torch.cuda.amp.autocast(enabled=True):
            self.verify_aot_autograd(f, args)

        args = [e.requires_grad_(True) for e in args]
        with torch.cuda.amp.autocast(enabled=True):
            self.verify_aot_autograd(f, args)

    @unittest.skipIf(not torch.cuda.is_available(), "CUDA is unavailable")
    @unittest.skipIf(not torch.backends.cudnn.is_available(), "CUDNN is unavailable")
    @skipIfRocm  # https://github.com/pytorch/pytorch/issues/96560
    def test_batch_norm_amp(self):
        device = "cuda"
        input_dtype = torch.float16
        param_dtype = torch.float32
        weight, bias = (torch.ones(64, device=device, dtype=param_dtype, requires_grad=True) for _ in range(2))
        running_mean, running_var = (torch.ones(64, device=device, dtype=param_dtype) for _ in range(2))

        def bn(x):
            return torch.ops.aten.cudnn_batch_norm(
                x,
                weight,
                bias,
                running_mean,
                running_var,
                False,
                0.1,
                1e-05,
            )
        inp = torch.ones(torch.Size([16, 64, 112, 112]), dtype=input_dtype, device=device)

        ref = bn(inp)
        cudnn_batch_norm_decomp = torch._decomp.get_decompositions({torch.ops.aten.cudnn_batch_norm})
        aot_fn = make_fx(bn, decomposition_table=cudnn_batch_norm_decomp)(inp)
        res = aot_fn(inp)
        for a, b in zip(ref, res):
            assert torch.allclose(a, b)

    def test_output_op_depending_on_symint(self):
        """
        It won't be obvious from reading this test what it's testing for.  We should probably make it into a more
        focused unit test.

        An issue with the following program was the expand op would end up depending on a symint whose proxy was
        incorrectly associated with one of the grad tensors rather than input tensors.  It broke partitioner logic
        and the net result was aot_function failed to produce a function and threw an exception instead.
        """
        inp = torch.randn(5, requires_grad=True)

        def f(x):
            return x.expand(x.shape)

        # TODO(whc) make this work (test setup is wrong somehow)
        # joint_forward_backward = create_joint_forward_backward(f)
        # out = f(inp)
        # joint_inputs =  ([inp], [out.detach().contiguous()])
        # fx_g = make_fx(joint_forward_backward)(*joint_inputs)
        # TODO: assert outputs of fwd graph trace to correct symint

        # e2e test that fails without symint clone fix
        af = aot_function(f, nop, partition_fn=partial(min_cut_rematerialization_partition, compiler="inductor"), dynamic=True)
        out = af(inp)
        self.assertEqual(out, f(inp))

    def test_inference_mode(self):
        m = torch.nn.Linear(4, 4)
        inp = torch.randn(4, 4)

        aot_mod = aot_module(m, fw_compiler=nop)

        with torch.inference_mode():
            out_ref = m(inp)
            out_test = aot_mod(inp)
        self.assertEqual(out_ref, out_test)

    def test_default_partitioner_saves_symints_not_tensors_for_bw(self):
        """
        In this test, the important thing is that primals_1 is **only** needed in the backward
        in order to grab its sizes.
        We need to assert that what we save for the backward are the tensor's sizes, and not the tensor itself.

        The way this test is set up, it will actually fail if we try to save the input tensor for backward.
        Why?
        b.masked_fill_(c, 0) has a backward that requires knowing a's sizes
        b.masked_fill_(c, 0) **also** mutates a (because b and a are aliased)
        The autograd engine yells at us if we save "a" for backward, and then try to mutate it.
        """
        inp = torch.randn(2, 2, requires_grad=True)

        def f(a):
            b = a[0]
            c = torch.ones_like(b, dtype=torch.bool)
            d = b.masked_fill_(c, 0)
            return d

        compiled_f = aot_function(f, nop, dynamic=True)
        inp_ref = torch.ones(2, 2, requires_grad=True)
        inp_test = torch.ones(2, 2, requires_grad=True)

        out_ref = f(inp_ref.clone())
        out_test = compiled_f(inp_test.clone())

        self.assertEqual(out_ref, out_test)

        out_ref.sum().backward()
        out_test.sum().backward()

        self.assertEqual(inp_ref.grad, inp_test.grad)

    def test_buffer_copied_in_graph(self):
        class MyModel(torch.nn.Module):
            def __init__(self):
                super().__init__()
                self.register_buffer("buf", torch.zeros(1))
                self.w1 = torch.nn.Parameter(torch.zeros(1))
                self.w2 = torch.nn.Parameter(torch.zeros(1))

            def forward(self, x):
                self.buf.add_(1)
                return (self.w1 * x * self.w2).sum() + self.buf.sum()

        model_for_eager = MyModel()
        model_for_compile = copy.deepcopy(model_for_eager)

        fw_graph_cell = [None]
        compiled_f = aot_module(
            model_for_compile,
            fw_compiler=make_boxed_compiler(partial(extract_graph, graph_cell=fw_graph_cell)),
            bw_compiler=nop,
            keep_inference_input_mutations=True,
        )
        inp_ref = torch.ones(1, requires_grad=True)
        inp_test = torch.ones(1, requires_grad=True)

        out_ref = model_for_eager(inp_ref.clone())
        out_test = compiled_f(inp_test.clone())

        self.assertExpectedInline(fw_graph_cell[0].code.strip(), """\
def forward(self, primals_1, primals_2, primals_3, primals_4):
    add = torch.ops.aten.add.Tensor(primals_3, 1)
    mul = torch.ops.aten.mul.Tensor(primals_1, primals_4)
    mul_1 = torch.ops.aten.mul.Tensor(mul, primals_2)
    sum_1 = torch.ops.aten.sum.default(mul_1);  mul_1 = None
    sum_2 = torch.ops.aten.sum.default(add)
    add_1 = torch.ops.aten.add.Tensor(sum_1, sum_2);  sum_1 = sum_2 = None
    copy_ = torch.ops.aten.copy_.default(primals_3, add);  primals_3 = add = None
    return [add_1, primals_1, primals_2, primals_4, mul]""")

        self.assertEqual(out_ref, out_test)

        out_ref.sum().backward()
        out_test.sum().backward()

        eager_grads = [p.grad for _, p in model_for_eager.named_parameters()]
        compile_grads = [p.grad for _, p in model_for_compile.named_parameters()]

        self.assertEqual(eager_grads, compile_grads)
        self.assertEqual(inp_ref.grad, inp_test.grad)

    def test_buffer_copied_in_graph_with_different_shapes(self):
        class MyModel(torch.nn.Module):
            def __init__(self):
                super().__init__()
                self.register_buffer("buf", torch.ones(4, 4))
                self.w = torch.nn.Parameter(torch.Tensor([[4, 5], [1, 2], [6, 7], [8, 9]]))

            def forward(self, x):
                self.buf.add_(1)
                return (self.w @ x).sum() + self.buf.sum()

        model_for_eager = MyModel()
        model_for_compile = copy.deepcopy(model_for_eager)

        fw_graph_cell = [None]
        compiled_f = aot_module(
            model_for_compile,
            fw_compiler=make_boxed_compiler(partial(extract_graph, graph_cell=fw_graph_cell)),
            bw_compiler=nop,
            keep_inference_input_mutations=True,
        )
        inp_ref = torch.ones(2, 4, requires_grad=True)
        inp_test = torch.ones(2, 4, requires_grad=True)

        out_ref = model_for_eager(inp_ref.clone())
        out_test = compiled_f(inp_test.clone())

        self.assertExpectedInline(fw_graph_cell[0].code.strip(), """\
def forward(self, primals_1, primals_2, primals_3):
    add = torch.ops.aten.add.Tensor(primals_2, 1)
    mm = torch.ops.aten.mm.default(primals_1, primals_3)
    sum_1 = torch.ops.aten.sum.default(mm);  mm = None
    sum_2 = torch.ops.aten.sum.default(add)
    add_1 = torch.ops.aten.add.Tensor(sum_1, sum_2);  sum_1 = sum_2 = None
    copy_ = torch.ops.aten.copy_.default(primals_2, add);  primals_2 = add = None
    return [add_1, primals_1, primals_3]""")
        self.assertEqual(out_ref, out_test)

        out_ref.sum().backward()
        out_test.sum().backward()

        eager_grads = [p.grad for _, p in model_for_eager.named_parameters()]
        compile_grads = [p.grad for _, p in model_for_compile.named_parameters()]

        self.assertEqual(eager_grads, compile_grads)

        self.assertEqual(inp_ref.grad, inp_test.grad)

    def test_buffer_batch_norm(self):
        class MyModel(torch.nn.Module):
            def __init__(self):
                super().__init__()
                self.m = torch.nn.BatchNorm1d(100)

            def forward(self, x):
                return self.m(x)

        model_for_eager = MyModel()
        model_for_compile = copy.deepcopy(model_for_eager)

        fw_graph_cell = [None]
        bw_graph_cell = [None]
        compiled_f = aot_module(
            model_for_compile,
            fw_compiler=make_boxed_compiler(partial(extract_graph, graph_cell=fw_graph_cell)),
            bw_compiler=make_boxed_compiler(partial(extract_graph, graph_cell=bw_graph_cell)),
            keep_inference_input_mutations=True,
        )
        inp_ref = torch.ones(20, 100, requires_grad=True)
        inp_test = torch.ones(20, 100, requires_grad=True)

        out_ref = model_for_eager(inp_ref.clone())
        out_test = compiled_f(inp_test.clone())

        self.assertExpectedInline(fw_graph_cell[0].code.strip(), """\
def forward(self, primals_1, primals_2, primals_3, primals_4, primals_5, primals_6):
    add = torch.ops.aten.add.Tensor(primals_5, 1)
    _native_batch_norm_legit_functional = torch.ops.aten._native_batch_norm_legit_functional.default(primals_6, primals_1, primals_2, primals_3, primals_4, True, 0.1, 1e-05);  primals_2 = None
    getitem = _native_batch_norm_legit_functional[0]
    getitem_1 = _native_batch_norm_legit_functional[1]
    getitem_2 = _native_batch_norm_legit_functional[2]
    getitem_3 = _native_batch_norm_legit_functional[3]
    getitem_4 = _native_batch_norm_legit_functional[4];  _native_batch_norm_legit_functional = None
    copy_ = torch.ops.aten.copy_.default(primals_3, getitem_3);  primals_3 = None
    copy__1 = torch.ops.aten.copy_.default(primals_4, getitem_4);  primals_4 = None
    copy__2 = torch.ops.aten.copy_.default(primals_5, add);  primals_5 = add = None
    return [getitem, primals_1, primals_6, getitem_1, getitem_2, getitem_3, getitem_4]""")  # noqa: B950

        self.assertEqual(out_ref, out_test)

        out_ref.sum().backward()
        out_test.sum().backward()

        eager_grads = [p.grad for _, p in model_for_eager.named_parameters()]
        compile_grads = [p.grad for _, p in model_for_compile.named_parameters()]
        self.assertEqual(eager_grads, compile_grads)

        self.assertExpectedInline(bw_graph_cell[0].code.strip(), """\
def forward(self, primals_1, primals_6, getitem_1, getitem_2, getitem_3, getitem_4, tangents_1):
    native_batch_norm_backward = torch.ops.aten.native_batch_norm_backward.default(tangents_1, primals_6, primals_1, getitem_3, getitem_4, getitem_1, getitem_2, True, 1e-05, [True, True, True]);  tangents_1 = primals_6 = primals_1 = getitem_3 = getitem_4 = getitem_1 = getitem_2 = None
    getitem_5 = native_batch_norm_backward[0]
    getitem_6 = native_batch_norm_backward[1]
    getitem_7 = native_batch_norm_backward[2];  native_batch_norm_backward = None
    return [getitem_6, getitem_7, None, None, None, getitem_5]""")  # noqa: B950

        self.assertEqual(inp_ref.grad, inp_test.grad)

    def test_new_inp_requires_grad_now(self):
        def f(x, y):
            return x.add_(y)

        fw_graph_cell = [None]
        bw_graph_cell = [None]
        compiled_f = aot_function(
            f,
            fw_compiler=make_boxed_compiler(partial(extract_graph, graph_cell=fw_graph_cell)),
            bw_compiler=make_boxed_compiler(partial(extract_graph, graph_cell=bw_graph_cell)),
            keep_inference_input_mutations=True,
        )

        inp_ref = (torch.ones(20, 100, requires_grad=False), torch.ones(20, 100, requires_grad=True))
        inp_test = (torch.ones(20, 100, requires_grad=False), torch.ones(20, 100, requires_grad=True))

        out_ref = f(*inp_ref)
        out_test = compiled_f(*inp_test)

        # There is no copy_ method
        self.assertExpectedInline(fw_graph_cell[0].code.strip(), """\
def forward(self, primals_1, primals_2):
    clone = torch.ops.aten.clone.default(primals_1);  primals_1 = None
    add = torch.ops.aten.add.Tensor(clone, primals_2);  clone = primals_2 = None
    return [add, add]""")  # noqa: B950

        self.assertEqual(out_ref, out_test)

        out_ref.sum().backward()
        out_test.sum().backward()

        self.assertExpectedInline(bw_graph_cell[0].code.strip(), """\
def forward(self, tangents_1):
    return [None, tangents_1]""")  # noqa: B950

    def test_real_weights_in_symbolic_mode(self):
        from functorch.experimental import functionalize

        class M(torch.nn.Module):
            def __init__(self):
                super().__init__()
                self.linear = torch.nn.Linear(5, 5)

            def forward(self, x):
                x = self.linear(x)
                return x

        m = M().eval()

        inp = torch.randn(2, 5)

        gm = make_fx(m, tracing_mode="symbolic", _allow_non_fake_inputs=True)(inp)
        self.assertEqual(gm(torch.ones(2, 5)), m(torch.ones(2, 5)))

        gm_functionalized = make_fx(functionalize(gm,), tracing_mode="symbolic", _allow_non_fake_inputs=True)(inp)
        self.assertEqual(gm_functionalized(torch.ones(2, 5)), m(torch.ones(2, 5)))

        inp_count = 0
        for node in gm.graph.nodes:
            if node.op == "placeholder":
                inp_count += 1

        # No more param lifting
        self.assertEqual(inp_count, 1)

        inp_count = 0
        for node in gm_functionalized.graph.nodes:
            if node.op == "placeholder":
                inp_count += 1

        # No more param lifting
        self.assertEqual(inp_count, 1)

        with self.assertRaisesRegex(Exception, "Please convert all Tensors to FakeTensors"):
            make_fx(m, tracing_mode="symbolic", _allow_non_fake_inputs=False)(torch.randn(2, 5))

    def test_real_weights_in_symbolic_mode_with_inplace_ops(self):

        class M(torch.nn.Module):
            def __init__(self):
                super().__init__()
                self.register_buffer("buffer", torch.ones(4, 5))

            def forward(self, x):
                y = self.buffer.add_(3)
                y.resize_([20])
                assert y.shape == self.buffer.shape
                return x.sum() + self.buffer.sum()

        m = M().eval()
        inp = torch.randn(2, 5)
        # inplace mutation on attr is not allowed
        with self.assertRaisesRegex(Exception, "Can't call metadata"):
            make_fx(m, tracing_mode="symbolic", _allow_non_fake_inputs=True)(inp)


def extract_graph(fx_g, _, graph_cell):
    graph_cell[0] = fx_g
    return fx_g


def get_ins_outs(fx_g):
    ins = []
    outs = []
    for n in fx_g.graph.nodes:
        if n.op == 'placeholder':
            ins.append(n)
        elif n.op == 'output':
            outs = tuple(n.args[0])
    return ins, outs


def get_num_ins_outs(fx_g):
    return tuple(len(i) for i in get_ins_outs(fx_g))


def get_fw_bw_graph(f, inps, partitioner=min_cut_rematerialization_partition, dynamic=False):
    fw_graph_cell = [None]
    bw_graph_cell = [None]
    aot_function(f,
                 fw_compiler=partial(extract_graph, graph_cell=fw_graph_cell),
                 bw_compiler=partial(extract_graph, graph_cell=bw_graph_cell),
                 partition_fn=partitioner,
                 decompositions=default_decompositions,
                 dynamic=dynamic)(*inps).sum().backward()
    return (fw_graph_cell[0], bw_graph_cell[0])

class TestMod(torch.nn.Module):
    def __init__(self, fn):
        super().__init__()
        self.p = torch.nn.Parameter(torch.ones(2, requires_grad=True))
        self.fn = fn

    def forward(self, *args):
        return self.fn(self.p, *args)

class TestAOTExport(AOTTestCase):

    def test_aot_export_module_joint(self):
        class ConvBatchnormRelu(torch.nn.Module):
            def __init__(self):
                super().__init__()
                self.conv = torch.nn.Conv2d(1, 3, 1, 1)
                self.bn = torch.nn.BatchNorm2d(3)

            def forward(self, x):
                x = self.conv(x)
                x = self.bn(x)
                user_out = torch.nn.functional.relu(x)
                loss = user_out.sum()
                return loss, user_out.detach()

        mod = ConvBatchnormRelu()
        mod.train()
        inp = torch.randn(1, 1, 3, 3)
        o_ref = mod(inp)
        fx_g, signature = aot_export_module(mod, [inp], trace_joint=True, output_loss_index=0)
        # Some important characteristics of the exported graph below:
        # 8 arguments: 2 params from conv, 2 params from batchnorm, 2 buffers from 1 batchnorm, 1 user input
        # 9 outputs: 3 mutated buffers (from batchnorm), 2 user outputs and 4 gradients (since there were 4 parameters)
        self.assertExpectedInline(fx_g.print_readable(print_output=False), """\
class <lambda>(torch.nn.Module):
    def forward(self, arg0_1: f32[3, 1, 1, 1], arg1_1: f32[3], arg2_1: f32[3], arg3_1: f32[3], arg4_1: f32[3], arg5_1: f32[3], arg6_1: i64[], arg7_1: f32[1, 1, 3, 3]):
        # No stacktrace found for following nodes
        convolution: f32[1, 3, 3, 3] = torch.ops.aten.convolution.default(arg7_1, arg0_1, arg1_1, [1, 1], [0, 0], [1, 1], False, [0, 0], 1);  arg1_1 = None
        add: i64[] = torch.ops.aten.add.Tensor(arg6_1, 1);  arg6_1 = None
        _native_batch_norm_legit_functional = torch.ops.aten._native_batch_norm_legit_functional.default(convolution, arg2_1, arg3_1, arg4_1, arg5_1, True, 0.1, 1e-05);  arg3_1 = arg4_1 = arg5_1 = None
        getitem: f32[1, 3, 3, 3] = _native_batch_norm_legit_functional[0]
        getitem_1: f32[3] = _native_batch_norm_legit_functional[1]
        getitem_2: f32[3] = _native_batch_norm_legit_functional[2]
        getitem_3: f32[3] = _native_batch_norm_legit_functional[3]
        getitem_4: f32[3] = _native_batch_norm_legit_functional[4];  _native_batch_norm_legit_functional = None
        relu: f32[1, 3, 3, 3] = torch.ops.aten.relu.default(getitem);  getitem = None
        detach: f32[1, 3, 3, 3] = torch.ops.aten.detach.default(relu)
        detach_1: f32[1, 3, 3, 3] = torch.ops.aten.detach.default(relu)
        detach_2: f32[1, 3, 3, 3] = torch.ops.aten.detach.default(detach_1);  detach_1 = None
        sum_1: f32[] = torch.ops.aten.sum.default(relu)
        detach_3: f32[1, 3, 3, 3] = torch.ops.aten.detach.default(relu);  relu = None
        detach_4: f32[1, 3, 3, 3] = torch.ops.aten.detach.default(detach_3);  detach_3 = None
        detach_5: f32[1, 3, 3, 3] = torch.ops.aten.detach.default(detach_4);  detach_4 = None
        detach_6: f32[1, 3, 3, 3] = torch.ops.aten.detach.default(detach_5);  detach_5 = None
        ones_like: f32[] = torch.ops.aten.ones_like.default(sum_1, pin_memory = False, memory_format = torch.preserve_format)
        expand: f32[1, 3, 3, 3] = torch.ops.aten.expand.default(ones_like, [1, 3, 3, 3]);  ones_like = None
        detach_7: f32[1, 3, 3, 3] = torch.ops.aten.detach.default(detach_2);  detach_2 = None
        detach_8: f32[1, 3, 3, 3] = torch.ops.aten.detach.default(detach_7);  detach_7 = None
        threshold_backward: f32[1, 3, 3, 3] = torch.ops.aten.threshold_backward.default(expand, detach_8, 0);  expand = detach_8 = None
        native_batch_norm_backward = torch.ops.aten.native_batch_norm_backward.default(threshold_backward, convolution, arg2_1, getitem_3, getitem_4, getitem_1, getitem_2, True, 1e-05, [True, True, True]);  threshold_backward = convolution = arg2_1 = getitem_1 = getitem_2 = None
        getitem_5: f32[1, 3, 3, 3] = native_batch_norm_backward[0]
        getitem_6: f32[3] = native_batch_norm_backward[1]
        getitem_7: f32[3] = native_batch_norm_backward[2];  native_batch_norm_backward = None
        convolution_backward = torch.ops.aten.convolution_backward.default(getitem_5, arg7_1, arg0_1, [3], [1, 1], [0, 0], [1, 1], False, [0, 0], 1, [False, True, True]);  getitem_5 = arg7_1 = arg0_1 = None
        getitem_8 = convolution_backward[0]
        getitem_9: f32[3, 1, 1, 1] = convolution_backward[1]
        getitem_10: f32[3] = convolution_backward[2];  convolution_backward = None
        return (getitem_3, getitem_4, add, sum_1, detach_6, getitem_9, getitem_10, getitem_6, getitem_7)
        """)  # noqa: B950


        self.assertExpectedInline(str(signature.parameters), """['conv.weight', 'conv.bias', 'bn.weight', 'bn.bias']""")
        self.assertExpectedInline(str(signature.buffers), """['bn.running_mean', 'bn.running_var', 'bn.num_batches_tracked']""")
        self.assertExpectedInline(str(signature.user_inputs), """['arg7_1']""")
        self.assertExpectedInline(str(signature.inputs_to_parameters), """{'arg0_1': 'conv.weight', 'arg1_1': 'conv.bias', 'arg2_1': 'bn.weight', 'arg3_1': 'bn.bias'}""")  # noqa: B950
        self.assertExpectedInline(str(signature.inputs_to_buffers), """{'arg4_1': 'bn.running_mean', 'arg5_1': 'bn.running_var', 'arg6_1': 'bn.num_batches_tracked'}""")  # noqa: B950
        self.assertExpectedInline(str(signature.buffers_to_mutate), """{'getitem_3': 'bn.running_mean', 'getitem_4': 'bn.running_var', 'add': 'bn.num_batches_tracked'}""")  # noqa: B950
        self.assertExpectedInline(str(signature.backward_signature.gradients_to_parameters), """{'getitem_9': 'conv.weight', 'getitem_10': 'conv.bias', 'getitem_6': 'bn.weight', 'getitem_7': 'bn.bias'}""")  # noqa: B950
        self.assertExpectedInline(str(signature.backward_signature.gradients_to_user_inputs), """{}""")
        self.assertExpectedInline(str(signature.backward_signature.loss_output), """getitem_3""")

        # Also check the inference graph
        # Main important thing here is that there are 5 total outputs: 3 total mutated buffers (from batchnorm), 2 user outputs.
        fx_g_inference, signature_inference = aot_export_module(mod, [inp], trace_joint=False)
        self.assertExpectedInline(fx_g_inference.print_readable(print_output=False), """\
class <lambda>(torch.nn.Module):
    def forward(self, arg0_1: f32[3, 1, 1, 1], arg1_1: f32[3], arg2_1: f32[3], arg3_1: f32[3], arg4_1: f32[3], arg5_1: f32[3], arg6_1: i64[], arg7_1: f32[1, 1, 3, 3]):
        # No stacktrace found for following nodes
        convolution: f32[1, 3, 3, 3] = torch.ops.aten.convolution.default(arg7_1, arg0_1, arg1_1, [1, 1], [0, 0], [1, 1], False, [0, 0], 1);  arg7_1 = arg0_1 = arg1_1 = None
        add: i64[] = torch.ops.aten.add.Tensor(arg6_1, 1);  arg6_1 = None
        _native_batch_norm_legit_functional = torch.ops.aten._native_batch_norm_legit_functional.default(convolution, arg2_1, arg3_1, arg4_1, arg5_1, True, 0.1, 1e-05);  convolution = arg2_1 = arg3_1 = arg4_1 = arg5_1 = None
        getitem: f32[1, 3, 3, 3] = _native_batch_norm_legit_functional[0]
        getitem_3: f32[3] = _native_batch_norm_legit_functional[3]
        getitem_4: f32[3] = _native_batch_norm_legit_functional[4];  _native_batch_norm_legit_functional = None
        relu: f32[1, 3, 3, 3] = torch.ops.aten.relu.default(getitem);  getitem = None
        sum_1: f32[] = torch.ops.aten.sum.default(relu)
        detach: f32[1, 3, 3, 3] = torch.ops.aten.detach.default(relu);  relu = None
        detach_1: f32[1, 3, 3, 3] = torch.ops.aten.detach.default(detach);  detach = None
        return (getitem_3, getitem_4, add, sum_1, detach_1)
        """)  # noqa: B950
        # Some important characteristics of the exported graph below:
        # 8 arguments: 2 params from conv, 2 params from batchnorm, 2 buffers from 1 batchnorm, 1 user input
        # 9 outputs: 2 mutated buffers (from batchnorm), 2 user outputs and 4 gradients (since there were 4 parameters)

    def test_aot_export_simplified_basic(self):
        def f(x, y):
            return x * y, y * y.detach()

        x = torch.randn(2, requires_grad=True)
        y = torch.randn(2, requires_grad=True)

        f_graph_fw = aot_export_joint_simple(f, [x, y], trace_joint=False)
        out_ref = f(x, y)
        # No calling convention changes necessary to invoke the traced graph
        out_test = f_graph_fw(x, y)
        self.assertEqual(out_ref, out_test)

        # Now test the backward
        x = torch.randn(2, requires_grad=True)
        y = torch.randn(2, requires_grad=True)
        x2 = x.clone().detach().requires_grad_(True)
        y2 = y.clone().detach().requires_grad_(True)
        x3 = x.clone().detach().requires_grad_(True)
        y3 = y.clone().detach().requires_grad_(True)
        f_graph_joint = aot_export_joint_simple(f, [x, y], trace_joint=True)
        num_fw_outputs = 2
        fw_g, bw_g = default_partition(f_graph_joint, [x, y], num_fwd_outputs=num_fw_outputs)
        out_ref2 = f(x2, y2)
        fw_outs = fw_g(x3, y3)
        out_test2, activations = fw_outs[:num_fw_outputs], fw_outs[num_fw_outputs:]
        self.assertEqual(out_ref2, out_test2)

        # Test running the traced backward graph with a mocked-up grad_output
        grad_outs = [torch.ones_like(x) for x in out_ref2]
        grads_ref = torch.autograd.grad(out_ref2, [x2, y2], grad_outputs=grad_outs)
        grads_test = bw_g(*activations, *grad_outs)
        for g_ref, g_test in zip(grads_ref, grads_test):
            self.assertEqual(g_ref, g_test)


    def test_aot_export_forward_mutation_no_buffer_mut_banned(self):
        class M(torch.nn.Module):
            def __init__(self):
                super().__init__()
                self.register_buffer("buffer1", torch.ones(6, 4))

            def forward(self, x):
                x.add_(4)
                return (x.cos().sum() + self.buffer1.sum(),)

        with self.assertRaisesRegex(RuntimeError, "Found following user inputs located at \\[0\\] are mutated"):
            aot_export_module(M(), [torch.ones(6, 4)], trace_joint=False)

    def test_aot_export_forward_mutation_multiple_mut_banned(self):
        class M(torch.nn.Module):
            def __init__(self):
                super().__init__()
                self.register_buffer("buffer1", torch.ones(6, 4))

            def forward(self, x, y):
                y.add_(4)
                self.buffer1.add_(5)
                return (x.cos().sum() + y.sin().sum(), self.buffer1.sum(),)

        with self.assertRaisesRegex(RuntimeError, "Found following user inputs located at \\[1\\] are mutated"):
            aot_export_module(M(), [torch.ones(6, 4), torch.zeros(6, 4)], trace_joint=False)

    def test_aot_export_input_mutation_on_parameter_banned(self):
        def fn(p, x):
            p.mul_(2)
            return (p + x,)
        mod = TestMod(fn)
        inp = torch.randn(2)
        with self.assertRaisesRegex(
            RuntimeError, "Found a graph input that requires gradients, and received a mutation"
        ):
            aot_export_joint_simple(fn, [mod.p, inp], trace_joint=False)
            aot_export_joint_simple(fn, [mod.p, inp], trace_joint=True)
            aot_export_module(mod, [inp], trace_joint=False)

    def test_aot_export_synthetic_bases_banned(self):
        def fn(p, x, y):
            x.mul_(2)
            return (x + y,)
        mod = TestMod(fn)
        inp = torch.randn(2)
        inp2 = inp.view(-1)
        with self.assertRaisesRegex(
            RuntimeError, "Encountered aliased inputs that are mutated"
        ):
            aot_export_joint_simple(fn, [mod.p, inp, inp2], trace_joint=False)
            aot_export_joint_simple(fn, [mod.p, inp, inp2], trace_joint=True)
            aot_export_module(mod, [inp, inp2], trace_joint=False)

    def test_aot_export_input_dupes_banned(self):
        def fn(p, x, y):
            x.mul_(2)
            return (x + y,)
        mod = TestMod(fn)
        inp = torch.randn(2)
        with self.assertRaisesRegex(
            RuntimeError, "Encountered duplicated inputs that are mutated in the graph"
        ):
            aot_export_joint_simple(fn, [mod.p, inp, inp], trace_joint=False)
            aot_export_joint_simple(fn, [mod.p, inp, inp], trace_joint=True)
            aot_export_module(mod, [inp, inp], trace_joint=False)

    def test_aot_export_multiple_outputs_require_grad_banned(self):
        def fn(p, x):
            out = p * x
            return out, out.sum()
        mod = TestMod(fn)
        inp = torch.randn(2)
        with self.assertRaisesRegex(
            RuntimeError, "Found an output of the forward that requires gradients, that was not"
        ):
            aot_export_module(mod, [inp], trace_joint=True, output_loss_index=1)

    def test_aot_export_simplified_input_mutations_banned(self):
        def fn(x):
            x.mul_(2)
            return (x + x,)
        inp = torch.randn(2)
        with self.assertRaisesRegex(
            RuntimeError, "Found following user inputs located at \\[0\\] are mutated"
        ):
            aot_export_joint_simple(fn, [inp], trace_joint=False)
            aot_export_joint_simple(fn, [inp], trace_joint=True)

    def test_aot_export_simplified_pytrees_banned(self):
        def fn(inps):
            return (inps[0] + inps[1],)
        inp1 = torch.randn(2)
        inp2 = torch.randn(2)
        inps = [inp1, inp2]
        with self.assertRaisesRegex(
            RuntimeError, "aot_export_joint_simple requires individual inputs not to be pytrees"
        ):
            aot_export_joint_simple(fn, [inps], trace_joint=False)
            aot_export_joint_simple(fn, [inps], trace_joint=True)

    def test_aot_export_functionalized_rng_banned(self):
        def fn(p, x):
            return (p + x,)
        mod = TestMod(fn)
        inp = torch.randn(2)
        with patch("functorch.compile.config.functionalize_rng_ops", True), self.assertRaisesRegex(
            RuntimeError, "Functionalized RNG is not currently supported in the aot_export"
        ):
            aot_export_joint_simple(fn, [mod.p, inp], trace_joint=False)
            aot_export_joint_simple(fn, [mod.p, inp], trace_joint=True)
            aot_export_module(mod, [inp], trace_joint=False)


class TestPartitioning(AOTTestCase):
    @unittest.skipIf(not USE_NETWORKX, "networkx not available")
    def test_recompute_partitioning(self):
        def fn(a, b):
            return torch.sin(torch.sin(a)) + b

        # Reference calculation
        ref_a = torch.rand(10, 10, requires_grad=True)
        ref_b = torch.rand(10, 10, requires_grad=True)
        ref = fn(ref_a, ref_b)
        ref.sum().backward()

        # Compiled function calculation
        res_a = ref_a.clone().detach().requires_grad_(True)
        res_b = ref_b.clone().detach().requires_grad_(True)

        def compile_fn(x, _):
            return x

        compiled_fn = compiled_function(fn, compile_fn, compile_fn, min_cut_rematerialization_partition)
        res = compiled_fn(res_a, res_b)
        res.sum().backward()
        assert torch.allclose(ref, res, atol=1e-3, rtol=1e-3)
        assert torch.allclose(ref_a.grad, res_a.grad, atol=1e-3, rtol=1e-3)
        assert torch.allclose(ref_b.grad, res_b.grad, atol=1e-3, rtol=1e-3)

    def test_meta_tensor_inplace_op(self):
        # Following module results in inplace ops while tracing. The test checks
        # that the meta tensor information is stored for inplace ops.
        class MockModule(torch.nn.Module):
            def __init__(self):
                super().__init__()
                self.weight = torch.nn.Parameter(torch.randn(3072, 768, requires_grad=True))
                self.bias = torch.nn.Parameter(torch.randn(3072, requires_grad=True))

            def forward(self, add_4):
                linear_4 = torch.nn.functional.linear(add_4, self.weight, bias=self.bias)
                gelu = torch.nn.functional.gelu(linear_4)
                return gelu

        def check_meta_tensor(fx_g, _):
            for node in fx_g.graph.nodes:
                if node.op != 'output':
                    assert 'tensor_meta' in node.meta
            return fx_g

        inp0 = torch.randn(16, 128, 768, requires_grad=True)
        inputs = [inp0, ]
        mod = MockModule().to(device="cpu")
        aot_mod = aot_module(mod, fw_compiler=check_meta_tensor)
        aot_mod(*inputs)

    def test_default_partitioner_getitem(self):
        mod = nn.LayerNorm([10])

        def f(x, mod_weight, mod_bias):
            return torch.nn.functional.layer_norm(x, [10], mod_weight, mod_bias, eps=1e-6)

        fw_graph, bw_graph = get_fw_bw_graph(f, [torch.randn(3, 10, requires_grad=True), mod.weight, mod.bias],
                                             partitioner=default_partition)
        self.assertEqual(get_num_ins_outs(fw_graph), (3, 6))
        self.assertEqual(get_num_ins_outs(bw_graph), (6, 3))

    @unittest.skipIf(not USE_NETWORKX, "networkx not available")
    def test_min_cut_partitioner_save_shape(self):

        def f(x):
            s = x.sum(dim=1)
            return s

        inp = [torch.ones([10, 10], requires_grad=True)]
        fw_graph, bw_graph = get_fw_bw_graph(f, inp, dynamic=True)
        _, fw_output = get_ins_outs(fw_graph)
        self.assertEqual(get_num_ins_outs(fw_graph), (1, 3))
        self.assertEqual(get_num_ins_outs(bw_graph), (3, 1))
        self.assertEqual(str(fw_output[0]), "sum_1")
        # make sure we don't do the suboptimal thing of saving the bigger primals input to sum,
        # rather than saving the sizes of the primals input for use in backward expand
        self.assertEqual(str(fw_output[1]), "sym_size_int")
        self.assertEqual(str(fw_output[2]), "sym_size_int_1")

        inp = [
            torch.randn(10, requires_grad=True),
            torch.randn((3, 10), requires_grad=True),
            torch.randn((2, 10), requires_grad=True),
        ]

        def f(a, b, c):
            # tried to test what happens if we save a size tuple in the graph;
            # turns out we never will due to how we trace, but this is probably
            # still a good test case for various size manipulations
            sb = torch.ops.aten.sym_size(b)
            sc = c.size()
            x = sb[0] + sc[0]
            a_sz = (x, a.size(0))
            return torch.cat([a.expand(a_sz), b, c])
        fw_graph, bw_graph = get_fw_bw_graph(f, inp, dynamic=True)
        self.assertEqual(get_num_ins_outs(fw_graph), (3, 4))
        self.assertEqual(get_num_ins_outs(bw_graph), (4, 3))
        _, outs = get_ins_outs(fw_graph)
        self.assertTrue(all(is_sym_node(n) for n in outs[1:]))

    def test_default_partitioner_output_tensor_shape_tensor(self):

        inp = [
            torch.randn(10, requires_grad=True),
            torch.randn((3, 10), requires_grad=True),
            torch.randn((2, 10), requires_grad=True),
            torch.randn((10, 1), requires_grad=True),
        ]

        def f(a, b, c, d):
            # Try to force symints intermixed with outputs in the function's returns
            sb = b.size()
            sc = c.size()
            x = sb[0] + sc[0]
            a_sz = (x, a.size(0))
            cat = torch.cat([a.expand(a_sz), b, c])
            mm = torch.mm(cat, d)
            mm2 = torch.mm(mm, a.view(mm.size(1), a.size(0)))  # this saves 4 new ints for backward. why?
            # and what do i have to do to make it save a tensor for backward?
            return cat, sb, c, mm2

        fw_graph_cell = [None]
        bw_graph_cell = [None]
        compiled_outs = aot_function(
            f,
            fw_compiler=partial(extract_graph, graph_cell=fw_graph_cell),
            bw_compiler=partial(extract_graph, graph_cell=bw_graph_cell),
            partition_fn=default_partition,
            decompositions=default_decompositions,
            dynamic=True)(*inp)
        fw_graph = fw_graph_cell[0]
        (compiled_outs[0].sum() + compiled_outs[2].sum()).backward()
        bw_graph = bw_graph_cell[0]

        # in the fwd graph, 13 outs because:
        # - 5 original outputs (sb is a tuple, gets expanded to 2 symints)
        # - 8 saved outputs for backward: 5 tensors, 3 symints
        self.assertEqual(get_num_ins_outs(fw_graph), (4, 13))
        # in the bwd graph, 10 inputs (grad outs) because:
        # - The fwd graph had 13 outputs
        # - 1 was a view of an input, which gets regenerated outside of the graph
        #   and doesn't participate in the backward
        # - 2 user outs were symints (b.size()), which don't get tangents in the backward
        self.assertEqual(get_num_ins_outs(bw_graph), (10, 4))
        _, fw_graph_out_nodes = get_ins_outs(fw_graph)
        self.assertEqual(
            # fw outputs include b.size() which expands to 2 symints,
            #
            # TODO(whc)- are the saved-tensors/saved-symints correct here?
            # i just made the test pass based on what default partition did
            # Of the 5 original forward outputs, the 4th (c) is an input,
            # which won't show up in the compiled forward graph
            [False, True, True, False, False] + [False] * 4 + [True] * 4,
            [is_sym_node(n) for n in fw_graph_out_nodes]
        )

        real_outs = f(*inp)
        self.assertEqual(compiled_outs, real_outs)
        self.assertTrue(isinstance(real_outs[1], torch.Size))

        # TODO(whc) we should learn to return torch.Sizes
        self.assertFalse(isinstance(compiled_outs[1], torch.Size))

    @unittest.skipIf(not USE_NETWORKX, "networkx not available")
    def test_min_cut_partitioner_output_tensor_shape_tensor(self):

        inp = [
            torch.randn(10, requires_grad=True),
            torch.randn((3, 10), requires_grad=True),
            torch.randn((2, 10), requires_grad=True),
            torch.randn((10, 1), requires_grad=True),
        ]

        def f(a, b, c, d):
            # Try to force symints intermixed with outputs in the function's returns
            sb = b.size()
            sc = c.size()
            x = sb[0] + sc[0]
            a_sz = (x, a.size(0))
            cat = torch.cat([a.expand(a_sz), b, c])
            mm = torch.mm(cat, d)
            mm2 = torch.mm(mm, a.view(mm.size(1), a.size(0)))  # this saves 4 new ints for backward. why?
            # and what do i have to do to make it save a tensor for backward?
            return cat, sb, c, mm2

        fw_graph_cell = [None]
        bw_graph_cell = [None]
        compiled_outs = aot_function(
            f,
            fw_compiler=partial(extract_graph, graph_cell=fw_graph_cell),
            bw_compiler=partial(extract_graph, graph_cell=bw_graph_cell),
            partition_fn=min_cut_rematerialization_partition,
            decompositions=default_decompositions,
            dynamic=True)(*inp)
        fw_graph = fw_graph_cell[0]
        (compiled_outs[0].sum() + compiled_outs[2].sum()).backward()
        bw_graph = bw_graph_cell[0]

        self.assertEqual(get_num_ins_outs(fw_graph), (4, 12))
        self.assertEqual(get_num_ins_outs(bw_graph), (9, 4))
        _, fw_graph_out_nodes = get_ins_outs(fw_graph)
        self.assertEqual(
            # fw outputs include b.size() which expands to 2 symints,
            # then 4 tensors (transposes of matricies used for mm) are saved
            # finally 3 symints are saved
            [False, True, True, False, False] + [False] * 4 + [True] * 3,
            [is_sym_node(n) for n in fw_graph_out_nodes]
        )

        real_outs = f(*inp)
        self.assertEqual(compiled_outs, real_outs)
        self.assertTrue(isinstance(real_outs[1], torch.Size))

        # TODO(whc) we should learn to return torch.Sizes
        self.assertFalse(isinstance(compiled_outs[1], torch.Size))

    @unittest.skipIf(not USE_NETWORKX, "networkx not available")
    def test_min_cut_partitioner(self):
        def f(x):
            return x.cos().cos().cos()

        fw_graph, bw_graph = get_fw_bw_graph(f, [torch.randn(3, requires_grad=True)])
        self.assertEqual(get_num_ins_outs(fw_graph), (1, 2))
        self.assertEqual(get_num_ins_outs(bw_graph), (2, 1))

        def f(a, b, c, d):
            x = a + b + c + d
            return x.cos().cos()

        fw_graph, bw_graph = get_fw_bw_graph(f, [torch.randn(3, requires_grad=True) for _ in range(4)])
        self.assertEqual(get_num_ins_outs(fw_graph), (4, 2))
        self.assertEqual(get_num_ins_outs(bw_graph), (2, 4))

    @unittest.skipIf(not USE_NETWORKX, "networkx not available")
    def test_min_cut_partitioner_recomputable_ops(self):
        def f(x):
            return x * x * x

        recomputable_ops = []
        partition_fn = partial(min_cut_rematerialization_partition, recomputable_ops=recomputable_ops)

        fw_graph, bw_graph = get_fw_bw_graph(f, [torch.randn(3, requires_grad=True)], partition_fn)
        # Expected forward graph:
        # opcode         name       target           args                        kwargs
        # -------------  ---------  ---------------  --------------------------  --------
        # placeholder    primals_1  primals_1        ()                          {}
        # call_function  mul        aten.mul.Tensor  (primals_1, primals_1)      {}
        # call_function  mul_1      aten.mul.Tensor  (mul, primals_1)            {}
        # output         output     output           ([mul_1, primals_1, mul],)  {}
        self.assertEqual(get_num_ins_outs(fw_graph), (1, 3))
        # Expected backward graph:
        # opcode         name        target           args                     kwargs
        # -------------  ----------  ---------------  -----------------------  --------
        # placeholder    primals_1   primals_1        ()                       {}
        # placeholder    mul         mul              ()                       {}
        # placeholder    tangents_1  tangents_1       ()                       {}
        # call_function  mul_2       aten.mul.Tensor  (tangents_1, mul)        {}
        # call_function  mul_3       aten.mul.Tensor  (tangents_1, primals_1)  {}
        # call_function  mul_4       aten.mul.Tensor  (mul_3, primals_1)       {}
        # call_function  add         aten.add.Tensor  (mul_2, mul_4)           {}
        # call_function  add_1       aten.add.Tensor  (add, mul_4)             {}
        # output         output      output           ([add_1],)               {}
        self.assertEqual(get_num_ins_outs(bw_graph), (3, 1))

        recomputable_ops = [torch.ops.aten.mul]
        partition_fn = partial(min_cut_rematerialization_partition, recomputable_ops=recomputable_ops)
        fw_graph, bw_graph = get_fw_bw_graph(f, [torch.randn(3, requires_grad=True)], partition_fn)
        # Expected forward graph:
        # opcode         name       target           args                    kwargs
        # -------------  ---------  ---------------  ----------------------  --------
        # placeholder    primals_1  primals_1        ()                      {}
        # call_function  mul        aten.mul.Tensor  (primals_1, primals_1)  {}
        # call_function  mul_1      aten.mul.Tensor  (mul, primals_1)        {}
        # output         output     output           ([mul_1, primals_1],)   {}
        self.assertEqual(get_num_ins_outs(fw_graph), (1, 2))
        # Expected backward graph:
        # opcode         name        target           args                     kwargs
        # -------------  ----------  ---------------  -----------------------  --------
        # placeholder    primals_1   primals_1        ()                       {}
        # placeholder    tangents_1  tangents_1       ()                       {}
        # call_function  mul         aten.mul.Tensor  (primals_1, primals_1)   {} # RECOMPUTED
        # call_function  mul_2       aten.mul.Tensor  (tangents_1, mul)        {}
        # call_function  mul_3       aten.mul.Tensor  (tangents_1, primals_1)  {}
        # call_function  mul_4       aten.mul.Tensor  (mul_3, primals_1)       {}
        # call_function  add         aten.add.Tensor  (mul_2, mul_4)           {}
        # call_function  add_1       aten.add.Tensor  (add, mul_4)             {}
        # output         output      output           ([add_1],)               {}
        self.assertEqual(get_num_ins_outs(bw_graph), (2, 1))

    def test_contiguous(self):
        # The test simulates the condition where transpose followed by view
        # happens in the backward pass.
        # https://discuss.pytorch.org/t/error-on-transpose-and-view/434
        def f(x):
            return x.view(2, 3).t()

        inp = torch.randn(6, requires_grad=True)
        out = aot_function(f, nop)(inp)
        torch.autograd.grad(out, inp, torch.randn(3, 2))

    def test_preserve_random(self):
        def fn(x):
            return torch.nn.functional.dropout(x, 0.5) + x

        x = torch.randn(4)

        torch.manual_seed(0)
        ref = fn(x)

        torch.manual_seed(0)
        aot_fn = aot_function(fn, nop)
        res = aot_fn(x)

        assert torch.allclose(ref, res)

    # https://github.com/pytorch/pytorch/issues/110666
    def test_generate_gives_inference_graph(self):
        # We expect this to give an inference graph
        def generate(x):
            with torch.no_grad():
                return torch.mul(x, x)

        inference_graph_cell = [None]
        inference_compiler = make_boxed_compiler(partial(extract_graph, graph_cell=inference_graph_cell))
        aot_fn = aot_function(generate, nop, inference_compiler=inference_compiler)
        # Even though x requires grad, we should still get an inference graph
        x = torch.randn(4, requires_grad=True)
        res = aot_fn(x)
        self.assertTrue(inference_graph_cell[0] is not None)


    @unittest.skipIf(not torch.cuda.is_available(), "CUDA is unavailable")
    @unittest.skipIf(not USE_TORCHVISION, "test requires torchvision")
    def test_autocast(self):
        mod = torchvision.models.resnet18().cuda()
        mod.train()

        x = torch.randn(16, 3, 32, 32, device="cuda")
        aot_mod = memory_efficient_fusion(mod)

        # Ensure that AOT Autograd works with AMP
        with torch.cuda.amp.autocast(True):
            res = aot_mod(x)
        res.sum().backward()


class TestAOTDispatch(AOTTestCase):

    # Tests to add cases for (non-exhaustive list, mostly for my notes):
    # - subclass / mode introduced in the middle of the compiled fn
    # - various input mutation / intermediate base tests
    # - input mutation that changes a tensor into a subclass
    # - metadata mutation? (TBD)
    # - guard tests (fw guards *and* bw guards)
    # - subclass test involving _indices_of_inps_to_detach
    def test_aot_dispatch_simple(self):
        # a is a subclass, b is not
        def f(a, b):
            aa = torch.mul(a, 6)
            bb = torch.div(b, 2)
            return aa + bb

        a1_ref = torch.ones(3, 3, requires_grad=True)
        a2_ref = torch.ones(3, 3, requires_grad=True)
        a_ref = TwoTensor(a1_ref, a2_ref)
        b_ref = torch.ones(3, 3, requires_grad=True)

        a1_test = a1_ref.clone().detach().requires_grad_(True)
        a2_test = a2_ref.clone().detach().requires_grad_(True)
        a_test = TwoTensor(a1_test, a2_test)
        b_test = b_ref.clone().detach().requires_grad_(True)

        fw_graph_cell = [None]
        bw_graph_cell = [None]

        compiled_f = aot_function(
            f,
            fw_compiler=partial(extract_graph, graph_cell=fw_graph_cell),
            bw_compiler=partial(extract_graph, graph_cell=bw_graph_cell),
            partition_fn=min_cut_rematerialization_partition
        )
        out_ref = f(a_ref, b_ref)
        out_test = compiled_f(a_test, b_test)

        # Output is a TwoTensor (check both inner tensors)
        self.assertEqual(out_ref.a, out_test.a)
        self.assertEqual(out_ref.b, out_test.b)

        out_ref.sum().backward()
        out_test.sum().backward()
        # Both grad_inputs are TwoTensor
        self.assertEqual(a_ref.grad.a, a_test.grad.a)
        self.assertEqual(a_ref.grad.b, a_test.grad.b)
        self.assertEqual(b_ref.grad.a, b_test.grad.a)
        self.assertEqual(b_ref.grad.b, b_test.grad.b)

        # Important pieces of the graph:
        # - mul() and div() show up twice, because we called them on a TwoTensor
        # - add() shows up once, because we called it on a plain Tensor
        # - The user forward() fn returns 1 output (the result of add),
        #   while the graph itself returns two outputs (add, add_1)
        # - add, add_1 correspond to the two inner dense tensors that will be wrapped
        # - into a single TwoTensor output.
        self.assertExpectedInline(fw_graph_cell[0].code.strip(), """\
def forward(self, primals_1, primals_2, primals_3):
    mul = torch.ops.aten.mul.Tensor(primals_1, 6);  primals_1 = None
    mul_1 = torch.ops.aten.mul.Tensor(primals_2, 6);  primals_2 = None
    div = torch.ops.aten.div.Tensor(primals_3, 2);  primals_3 = None
    add = torch.ops.aten.add.Tensor(mul, div);  mul = None
    add_1 = torch.ops.aten.add.Tensor(mul_1, div);  mul_1 = div = None
    return [add, add_1]""")

        # Important pieces of the graph:
        # - 4 total dense outputs.
        #   This corresponds to the fact that each user fwd inpt (a, b)
        #   will get a gradient that is a TwoTensor subclass,
        #   so (mul_2, mul_3) will be wrapped into a.grad
        #   and (div_1, div_2) will be wrapped into b.grad
        # - 4 total dense outputs,
        self.assertExpectedInline(bw_graph_cell[0].code.strip(), """\
def forward(self, tangents_1, tangents_2):
    div_1 = torch.ops.aten.div.Tensor(tangents_1, 2)
    div_2 = torch.ops.aten.div.Tensor(tangents_2, 2)
    mul_2 = torch.ops.aten.mul.Tensor(tangents_1, 6);  tangents_1 = None
    mul_3 = torch.ops.aten.mul.Tensor(tangents_2, 6);  tangents_2 = None
    return [mul_2, mul_3, div_1, div_2]""")

    def test_aot_dispatch_inference(self):
        # a is a subclass, b is not
        def f(a, b):
            aa = torch.mul(a, 6)
            bb = torch.div(b, 2)
            return aa + bb

        a1_ref = torch.ones(3, 3)
        a2_ref = torch.ones(3, 3)
        a_ref = TwoTensor(a1_ref, a2_ref)
        b_ref = torch.ones(3, 3)

        a1_test = a1_ref.clone()
        a2_test = a2_ref.clone()
        a_test = TwoTensor(a1_test, a2_test)
        b_test = b_ref.clone()

        compiled_f = aot_function(
            f,
            fw_compiler=nop,
            bw_compiler=nop,
            partition_fn=min_cut_rematerialization_partition
        )
        out_ref = f(a_ref, b_ref)
        out_test = compiled_f(a_test, b_test)

        # Output is a TwoTensor (check both inner tensors)
        self.assertEqual(out_ref.a, out_test.a)
        self.assertEqual(out_ref.b, out_test.b)

    def test_aot_dispatch_incorrect_backward(self):
        # a is a subclass, b is not
        def f(a, b):
            aa = torch.mul(a, 2)
            bb = torch.add(b, 3)
            out_subclass = torch.div(aa, bb)
            out_reg = torch.add(b, b)
            # When creating the joint, we assume that the second grad_out
            # is not a subclass.
            # In the below test case though, we end up being wrong.
            # This would require re-tracing and recompiling the backward.
            return out_subclass, out_reg

        a1_ref = torch.ones(3, 3, requires_grad=True)
        a2_ref = torch.ones(3, 3, requires_grad=True)
        a_ref = TwoTensor(a1_ref, a2_ref)
        b_ref = torch.ones(3, 3, requires_grad=True)

        a1_test = a1_ref.clone().detach().requires_grad_(True)
        a2_test = a2_ref.clone().detach().requires_grad_(True)
        a_test = TwoTensor(a1_test, a2_test)
        b_test = b_ref.clone().detach().requires_grad_(True)

        compiled_f = aot_function(
            f,
            fw_compiler=nop,
            bw_compiler=nop,
            partition_fn=min_cut_rematerialization_partition
        )
        out_ref = f(a_ref, b_ref)
        out_test = compiled_f(a_test, b_test)
        # First out is a TwoTensor, second is an ordinary tensor
        self.assertEqual(out_ref[0].a, out_test[0].a)
        self.assertEqual(out_ref[0].b, out_test[0].b)
        self.assertEqual(out_ref[1], out_test[1])

        # We compiled our graph assuming type(grad_out[1]) == torch.Tensor,
        # but we were wrong: in the below tests, it is a subclass.
        # This will eventually require a repartition + recompile
        with self.assertRaisesRegex(
            AssertionError,
            "incorrectly attempted to compile the backward with incorrect subclass metadata"
        ):
            (out_test[0] + out_test[1]).sum().backward()

    def test_aot_dispatch_output_alias(self):
        # a is a tensor, b is a TwoTensor
        def f(a, b):
            return b.view(b.shape), a * b

        b1_ref = torch.ones(3, 3, requires_grad=True)
        b2_ref = torch.ones(3, 3, requires_grad=True)
        b_ref = TwoTensor(b1_ref, b2_ref)
        a_ref = torch.ones(3, 3, requires_grad=True)

        b1_test = b1_ref.clone().detach().requires_grad_(True)
        b2_test = b2_ref.clone().detach().requires_grad_(True)
        b_test = TwoTensor(b1_test, b2_test)
        a_test = a_ref.clone().detach().requires_grad_(True)

        compiled_f = aot_function(
            f,
            fw_compiler=nop,
            bw_compiler=nop,
            partition_fn=min_cut_rematerialization_partition
        )
        out_ref1, out_ref2 = f(a_ref, b_ref)
        out_test1, out_test2 = compiled_f(a_test, b_test)
        self.assertEqual(out_ref1, out_test1)
        self.assertEqual(out_ref2.a, out_test2.a)
        self.assertEqual(out_ref2.b, out_test2.b)

        (out_ref1 + out_ref2).sum().backward()
        (out_test1 + out_test2).sum().backward()
        # Both grad_inputs are TwoTensor
        self.assertEqual(a_ref.grad.a, a_test.grad.a)
        self.assertEqual(a_ref.grad.b, a_test.grad.b)
        self.assertEqual(b_ref.grad.a, b_test.grad.a)
        self.assertEqual(b_ref.grad.b, b_test.grad.b)

    def test_aot_dispatch_input_mutation(self):
        def f(a, b):
            a.mul_(2)
            b.mul_(3)
            return a + b

        b1_ref = torch.ones(3, 3, requires_grad=True)
        b2_ref = torch.ones(3, 3, requires_grad=True)
        b_ref_base = TwoTensor(b1_ref, b2_ref)
        a_ref_base = torch.ones(3, 3, requires_grad=True)
        b_ref = b_ref_base + 1
        a_ref = a_ref_base + 1

        b1_test = b1_ref.clone().detach().requires_grad_(True)
        b2_test = b2_ref.clone().detach().requires_grad_(True)
        b_test_base = TwoTensor(b1_test, b2_test)
        a_test_base = a_ref_base.clone().detach().requires_grad_(True)
        b_test = b_test_base + 1
        a_test = a_test_base + 1

        compiled_f = aot_function(
            f,
            fw_compiler=nop,
            bw_compiler=nop,
            partition_fn=min_cut_rematerialization_partition
        )
        out_ref = f(a_ref, b_ref)
        out_test = compiled_f(a_test, b_test)
        self.assertEqual(out_ref.a, out_test.a)
        self.assertEqual(out_ref.b, out_test.b)

        # confirm input mutations worked
        self.assertEqual(a_test, a_ref)
        self.assertEqual(b_test.a, b_ref.a)
        self.assertEqual(b_test.b, b_ref.b)

        # NOTE: we need to use b in our gradient compute. Otherwise we will need to recompile teh backward.
        (b_ref * out_ref).sum().backward()
        (b_test * out_test).sum().backward()
        # Both grad_inputs are TwoTensor
        self.assertEqual(a_ref_base.grad.a, a_test_base.grad.a)
        self.assertEqual(a_ref_base.grad.b, a_test_base.grad.b)
        self.assertEqual(b_ref_base.grad.a, b_test_base.grad.a)
        self.assertEqual(b_ref_base.grad.b, b_test_base.grad.b)

    def test_aot_dispatch_input_metadata_mutation(self):
        def f(a, b):
            a.t_()
            b.unsqueeze_(0)
            return a + b

        b1_ref = torch.arange(9, requires_grad=True, dtype=torch.float32).reshape(3, 3)
        b2_ref = torch.arange(9, requires_grad=True, dtype=torch.float32).reshape(3, 3)
        b_ref_base = TwoTensor(b1_ref, b2_ref)
        a_ref_base = torch.arange(9, dtype=torch.float32).reshape(3, 3).detach().requires_grad_(True)
        b_ref = b_ref_base + 1
        a_ref = a_ref_base + 1

        b1_test = b1_ref.clone().detach().requires_grad_(True)
        b2_test = b2_ref.clone().detach().requires_grad_(True)
        b_test_base = TwoTensor(b1_test, b2_test)
        a_test_base = a_ref_base.clone().detach().requires_grad_(True)
        b_test = b_test_base + 1
        a_test = a_test_base + 1

        compiled_f = aot_function(
            f,
            fw_compiler=nop,
            bw_compiler=nop,
            partition_fn=min_cut_rematerialization_partition
        )
        out_ref = f(a_ref, b_ref)
        out_test = compiled_f(a_test, b_test)
        self.assertEqual(out_ref.a, out_test.a)
        self.assertEqual(out_ref.b, out_test.b)

        # confirm input mutations worked
        self.assertEqual(a_test, a_ref)
        self.assertEqual(b_test.a, b_ref.a)
        self.assertEqual(b_test.b, b_ref.b)

        # NOTE: we need to use b in our gradient compute. Otherwise we will need to recompile the backward.
        (b_ref * out_ref).sum().backward()
        (b_test * out_test).sum().backward()
        # Both grad_inputs are TwoTensor
        self.assertEqual(a_ref_base.grad.a, a_test_base.grad.a)
        self.assertEqual(a_ref_base.grad.b, a_test_base.grad.b)
        self.assertEqual(b_ref_base.grad.a, b_test_base.grad.a)
        self.assertEqual(b_ref_base.grad.b, b_test_base.grad.b)

    def test_aot_dispatch_input_data_and_metadata_mutation(self):
        def f(a, b):
            a.t_()
            b.unsqueeze_(0)
            a.mul_(2)
            b.mul_(3)
            return a + b

        b1_ref = torch.arange(9, requires_grad=True, dtype=torch.float32).reshape(3, 3)
        b2_ref = torch.arange(9, requires_grad=True, dtype=torch.float32).reshape(3, 3)
        b_ref_base = TwoTensor(b1_ref, b2_ref)
        a_ref_base = torch.arange(9, dtype=torch.float32).reshape(3, 3).detach().requires_grad_(True)
        b_ref = b_ref_base + 1
        a_ref = a_ref_base + 1

        b1_test = b1_ref.clone().detach().requires_grad_(True)
        b2_test = b2_ref.clone().detach().requires_grad_(True)
        b_test_base = TwoTensor(b1_test, b2_test)
        a_test_base = a_ref_base.clone().detach().requires_grad_(True)
        b_test = b_test_base + 1
        a_test = a_test_base + 1

        compiled_f = aot_function(
            f,
            fw_compiler=nop,
            bw_compiler=nop,
            partition_fn=min_cut_rematerialization_partition
        )
        out_ref = f(a_ref, b_ref)
        out_test = compiled_f(a_test, b_test)
        self.assertEqual(out_ref.a, out_test.a)
        self.assertEqual(out_ref.b, out_test.b)

        # confirm input mutations worked
        self.assertEqual(a_test, a_ref)
        self.assertEqual(b_test.a, b_ref.a)
        self.assertEqual(b_test.b, b_ref.b)

        # NOTE: we need to use b in our gradient compute. Otherwise we will need to recompile the backward.
        (b_ref * out_ref).sum().backward()
        (b_test * out_test).sum().backward()
        # Both grad_inputs are TwoTensor
        self.assertEqual(a_ref_base.grad.a, a_test_base.grad.a)
        self.assertEqual(a_ref_base.grad.b, a_test_base.grad.b)
        self.assertEqual(b_ref_base.grad.a, b_test_base.grad.a)
        self.assertEqual(b_ref_base.grad.b, b_test_base.grad.b)

    def test_aot_dispatch_input_mutation_and_output_alias(self):
        def f(a, b):
            a.mul_(2)
            b.mul_(3)
            return b.view(b.shape), a + b

        b1_ref = torch.arange(9, requires_grad=True, dtype=torch.float32).reshape(3, 3)
        b2_ref = torch.arange(9, requires_grad=True, dtype=torch.float32).reshape(3, 3)
        b_ref_base = TwoTensor(b1_ref, b2_ref)
        a_ref_base = torch.arange(9, dtype=torch.float32).reshape(3, 3).detach().requires_grad_(True)
        b_ref = b_ref_base + 1
        a_ref = a_ref_base + 1

        b1_test = b1_ref.clone().detach().requires_grad_(True)
        b2_test = b2_ref.clone().detach().requires_grad_(True)
        b_test_base = TwoTensor(b1_test, b2_test)
        a_test_base = a_ref_base.clone().detach().requires_grad_(True)
        b_test = b_test_base + 1
        a_test = a_test_base + 1

        compiled_f = aot_function(
            f,
            fw_compiler=nop,
            bw_compiler=nop,
            partition_fn=min_cut_rematerialization_partition
        )
        out_ref1, out_ref2 = f(a_ref, b_ref)
        out_test1, out_test2 = compiled_f(a_test, b_test)
        self.assertEqual(out_ref1.a, out_test1.a)
        self.assertEqual(out_ref1.b, out_test1.b)
        self.assertEqual(out_ref2.a, out_test2.a)
        self.assertEqual(out_ref2.b, out_test2.b)

        # confirm input mutations worked
        self.assertEqual(a_test, a_ref)
        self.assertEqual(b_test.a, b_ref.a)
        self.assertEqual(b_test.b, b_ref.b)

        (out_ref1 * out_ref2).sum().backward()
        (out_test1 * out_test2).sum().backward()
        # Both grad_inputs are TwoTensors
        self.assertEqual(a_ref_base.grad.a, a_test_base.grad.a)
        self.assertEqual(a_ref_base.grad.b, a_test_base.grad.b)

class TestAOTModuleSimplified(AOTTestCase):
    def test_aot_module_simplified(self):
        class MockModule(torch.nn.Module):
            def __init__(self):
                super().__init__()
                self.linear = torch.nn.Linear(20, 30)

            def forward(self, x, y):
                return (self.linear(x) + y, )

        mod = MockModule()
        mod.zero_grad()

        x = torch.randn(128, 20, requires_grad=True)
        y = torch.randn(128, 30, requires_grad=True)
        inputs = [x, y]
        cloned_inputs = [x.detach().clone().requires_grad_(True) for x in inputs]

        ref = mod(*inputs)
        ref[0].sum().backward()

        compiled_f = aot_module_simplified(mod, cloned_inputs, nop)
        mod.zero_grad()
        res = compiled_f(*cloned_inputs)
        res[0].sum().backward()

        assert torch.allclose(ref[0], res[0])
        assert torch.allclose(inputs[0].grad, cloned_inputs[0].grad)
        assert torch.allclose(inputs[1].grad, cloned_inputs[1].grad)

    def test_aot_module_simplified_dynamic(self):
        class MockModule(torch.nn.Module):
            def __init__(self):
                super().__init__()
                self.linear = torch.nn.Linear(20, 30)

            def forward(self, x, y):
                return (self.linear(x) + y, )

        mod = MockModule()

        shape_env = ShapeEnv()
        fake_mode = FakeTensorMode(shape_env=shape_env)

        x = torch.randn(128, 20, requires_grad=True)
        y = torch.randn(128, 30, requires_grad=True)

        inputs = [x, y]
        fake_inputs = [fake_mode.from_tensor(x) for x in inputs]
        compiled_f = aot_module_simplified(mod, fake_inputs, nop)

        ref = mod(*inputs)
        ref[0].sum().backward()

        cloned_inputs = [x.detach().clone().requires_grad_(True) for x in inputs]
        res = compiled_f(*cloned_inputs)
        res[0].sum().backward()

        self.assertExpectedInline(shape_env.format_guards(), """\
 - Eq(s1, 20)
 - Eq(s2, 30)""")

        assert torch.allclose(ref[0], res[0])
        assert torch.allclose(inputs[0].grad, cloned_inputs[0].grad)
        assert torch.allclose(inputs[1].grad, cloned_inputs[1].grad)

    # https://github.com/pytorch/pytorch/issues/105327
    def test_lift_fresh_copy_in_graph(self):
        class MyMod(torch.nn.Module):
            def forward(self, x):
                _tensor_constant0 = torch.tensor([1])
                lift_fresh_copy = torch.ops.aten.lift_fresh_copy.default(_tensor_constant0)
                y = x.mul(lift_fresh_copy)
                return (y,)

        mod = MyMod()
        shape_env = ShapeEnv()
        fake_mode = FakeTensorMode(shape_env=shape_env)
        x = torch.ones(4, requires_grad=True)
        inputs = [x]
        fake_inputs = [fake_mode.from_tensor(x) for x in inputs]
        compiled_f = aot_module_simplified(mod, fake_inputs, nop)

        out_ref = mod(x)
        out_test = compiled_f(x)
        self.assertEqual(out_ref[0].detach(), out_test[0].detach())

    def test_inference_python_dispatcher(self):
        # Extracted from unet
        class MockModule(torch.nn.Module):
            def __init__(self):
                super().__init__()
                self.upsample = torch.nn.Upsample(scale_factor=2, mode='bilinear', align_corners=True)

            def forward(self, x):
                return (self.upsample(x), )

        mod = MockModule()
        shape_env = ShapeEnv()
        fake_mode = FakeTensorMode(shape_env=shape_env)
        x = torch.randn(2, 512, 40, 59)  # NB: must not require grad
        inputs = [x]
        fake_inputs = [fake_mode.from_tensor(x) for x in inputs]
        compiled_f = aot_module_simplified(mod, fake_inputs, nop)

    def test_aot_module_simplified_preserves_stack_trace(self):
        class MockModule(torch.nn.Module):
            def __init__(self):
                super().__init__()
                self.linear = torch.nn.Linear(20, 30)

            def forward(self, x, y):
                z = self.linear(x)
                z = z + y
                z = z.relu()
                return (z, )

        tracer = torch.fx.Tracer()
        tracer.record_stack_traces = True
        graph = tracer.trace(MockModule())
        mod = torch.fx.GraphModule(tracer.root, graph)

        for node in mod.graph.nodes:
            if node.op == 'output':
                continue
            self.assertTrue(node.stack_trace is not None)
            assert 'test_aotdispatch.py' in node.stack_trace

        def assert_compiler(gm: torch.fx.GraphModule, _):
            for node in gm.graph.nodes:
                if node.op == 'output' or node.op == 'placeholder':
                    continue
                self.assertTrue(node.stack_trace is not None)
                assert 'test_aotdispatch.py' in node.stack_trace
            return gm.forward  # return a python callable

        x = torch.randn(128, 20, requires_grad=True)
        y = torch.randn(128, 30, requires_grad=True)
        inputs = [x, y]

        compiled_f = aot_module_simplified(mod, inputs, fw_compiler=assert_compiler, bw_compiler=assert_compiler)
        res = compiled_f(*inputs)
        res[0].sum().backward()

    def test_aot_module_simplified_fake_tensor_gm_raises(self):
        fake_mode = torch._subclasses.fake_tensor.FakeTensorMode()
        real_x = torch.randn(4, requires_grad=True)
        fake_x = fake_mode.from_tensor(real_x)
        real_z = torch.randn(4)
        fake_z = fake_mode.from_tensor(real_z)

        class MockModule(torch.nn.Module):
            def forward(self, x):
                # Accessing a free variable fake tensor will look like a
                # constant to make_fx, and result in the tensor being traced
                # into the graph, which is an error condition.  Make sure we
                # report adequately in this case.
                return (x + fake_z, )

        with self.assertRaisesRegex(
            AssertionError, "Unexpected fake"
        ):
            aot_module_simplified(MockModule(), (fake_x,), nop)


# entries in here don't work and need to be fixed.
# Each one of these is a bug (or needs to be investigated)
aot_autograd_failures = {
    # data-dependent control flow
    xfail('cov'),
    xfail('nn.functional.gaussian_nll_loss'),
    xfail('tensor_split'),
    xfail('corrcoef'),
    xfail('quantile'),
    xfail('nanquantile'),
    xfail('narrow'),
    xfail('istft'),
    xfail('linalg.eig'),

    skip('as_strided_scatter'),
    skip('as_strided', 'partial_views'),  # flaky

    # Given input size: (s0xs1x2). Calculated output size: ...
    skip('max_pool2d_with_indices_backward'),

    skip('nn.functional.nll_loss', ''),  # UBSAN failure!

    # Misc
    xfail('to_sparse'),
    xfail('corrcoef'),
    xfail('cov'),
    xfail('chalf'),  # RuntimeError: "sum_cpu" not implemented for 'ComplexHalf'
    xfail('sparse.sampled_addmm'),
    xfail('sparse.mm', 'reduce'),
    skip('nn.functional.binary_cross_entropy_with_logits'),  # seems to fail sometimes?
    skip('nn.functional.margin_ranking_loss'),  # seems flaky
    skip('linalg.lu_solve'),  # flaky
    decorate('matmul', decorator=unittest.skipIf(IS_ARM64, 'flaky')),
    decorate('__rmatmul__', decorator=unittest.skipIf(IS_ARM64, 'flaky')),
    # overrides atol=1e-4, rtol=1e-5 would do as well
    decorate('svd_lowrank', decorator=toleranceOverride({torch.float32: tol(atol=1e-04, rtol=1e-05)})),
    decorate('linalg.householder_product', decorator=unittest.skipIf(IS_MACOS and IS_X86, 'flaky')),
    decorate('linalg.pinv', 'singular', decorator=toleranceOverride({torch.float32: tol(atol=1e-05, rtol=1e-05)})),
    decorate('nn.functional.interpolate', 'bicubic', decorator=toleranceOverride({torch.float32: tol(atol=1e-04, rtol=1e-05)})),
    # conv2d sometimes nondeterministic in this config?
    decorate('nn.functional.conv2d', decorator=unittest.skipIf(IS_ARM64, "flaky")),
}

symbolic_aot_autograd_failures = {
    xfail('block_diag', ''),  # Cannot call sizes() on tensor with symbolic sizes/strides
    xfail('combinations', ''),  # aten.masked_select.default
    xfail('frexp', ''),  # aten.frexp.Tensor - couldn't find symbolic meta function/decomposition
    xfail('i0', ''),  # aten.i0.default - couldn't find symbolic meta function/decomposition
    xfail('index_fill', ''),  # Cannot call sizes() on tensor with symbolic sizes/strides
    xfail('kthvalue', ''),  # Cannot call sizes() on tensor with symbolic sizes/strides
    xfail('linalg.eigvals', ''),  # aten.linalg_eig.default - couldn't find symbolic meta function/decomposition
    xfail('linalg.lstsq', ''),  # aten.linalg_lstsq.default - couldn't find symbolic meta function/decomposition
    xfail('linalg.lstsq', 'grad_oriented'),  # aten.linalg_lstsq.default - couldn't find symbolic meta funct...
    xfail('linalg.lu_solve', ''),  # aten.linalg_lu_solve.default - couldn't find symbolic meta function/deco...
    skip('nn.functional.batch_norm', ''),  # '0 is not tracked with proxy for <torch.fx.experimental.proxy_te..
    xfail('nn.functional.binary_cross_entropy', ''),  # aten.fill_.Scalar - couldn't find symbolic meta funct...
    xfail('nn.functional.cross_entropy', ''),  # Cannot call sizes() on tensor with symbolic sizes/strides
    xfail('nn.functional.ctc_loss', ''),  # aten._ctc_loss.Tensor - couldn't find symbolic meta function/deco...
    xfail('nn.functional.embedding_bag', ''),  # Cannot call sizes() on tensor with symbolic sizes/strides
    xfail('nn.functional.fractional_max_pool2d', ''),  # rand() received an invalid combination of arguments - g...
    xfail('nn.functional.fractional_max_pool3d', ''),  # rand() received an invalid combination of arguments - g...
    xfail('nn.functional.group_norm', ''),  # Cannot call sizes() on tensor with symbolic sizes/strides
    xfail('nn.functional.interpolate', 'linear'),  # Cannot call sizes() on tensor with symbolic sizes/strides
    xfail('nn.functional.interpolate', 'trilinear'),  # Cannot call sizes() on tensor with symbolic sizes/st...
    xfail('nn.functional.nll_loss', ''),  # Cannot call sizes() on tensor with symbolic sizes/strides
    xfail('nn.functional.pixel_shuffle', ''),  # aten.pixel_shuffle.default - couldn't find symbolic meta fun...
    xfail('nn.functional.pixel_unshuffle', ''),  # aten.pixel_unshuffle.default - couldn't find symbolic meta...
    xfail('_segment_reduce', 'lengths'),  # aten.segment_reduce.default - couldn't find symbolic meta functio...
    xfail('_segment_reduce', 'offsets'),  # aten.segment_reduce.default - couldn't find symbolic meta functio...
    xfail('special.i1', ''),  # aten.i0.default - couldn't find symbolic meta function/decomposition
    xfail('trace', ''),  # Cannot call sizes() on tensor with symbolic sizes/strides
    xfail('_upsample_bilinear2d_aa'),  # RuntimeError: isIntList() INTERNAL ASSERT FAILED  Expected IntList but got GenericList
    decorate('linalg.householder_product', decorator=unittest.skipIf(IS_MACOS and IS_X86, 'flaky')),

    # many complex operators incorrect striding, metadata
    xfail('fft.fft', ''),
    xfail('fft.hfft2', ''),
    xfail('fft.hfft', ''),
    xfail('fft.hfftn', ''),
    xfail('fft.ifft', ''),
    xfail('fft.ihfft2', ''),
    xfail('fft.ihfft', ''),
    xfail('fft.ihfftn', ''),
    xfail('fft.irfft2', ''),
    xfail('fft.irfft', ''),
    xfail('fft.irfftn', ''),
    xfail('fft.rfft2', ''),
    xfail('fft.rfft', ''),
    xfail('fft.rfftn', ''),

    xfail('stft', ''),  # Cannot call sizes() on tensor with symbolic sizes/strides
}

def _test_aot_autograd_helper(self, device, dtype, op, dynamic=False):
    if not op.supports_autograd:
        self.skipTest("Op does not support autograd")

    # aot_autograd_check is able to check data specialization by
    # randomizing the inputs. Here's a list of ops that really do not
    # like random inputs for which we want to disable that.
    cant_check_data_specialization = set({
        'nn.functional.max_unpool1d',
        'nn.functional.max_unpool2d',
        'nn.functional.max_unpool3d',
    })
    try_check_data_specialization = op.name not in cant_check_data_specialization

    sample_inputs_itr = op.sample_inputs(device, dtype, requires_grad=True)
    for sample_input in sample_inputs_itr:
        t_args = [sample_input.input] + list(sample_input.args)
        t_kwargs = sample_input.kwargs
        try:
            aot_autograd_check(
                op.op, t_args, t_kwargs, dynamic,
                self.assertRaisesRegex, self.assertEqual,
                check_gradients=True,
                try_check_data_specialization=try_check_data_specialization)
        except DynamicOutputShapeException:
            self.skipTest("Dynamic output shape operation in trace")
        except GuardOnDataDependentSymNode:
            # Carveout for getitem; I don't want to xfail the entire test
            # because that will reject known to be good tests see
            # https://github.com/pytorch/pytorch/issues/94705
            if op.name == "__getitem__":
                self.skipTest("Dynamic output shape operation in trace")
            else:
                raise

def _test_aot_autograd_module_helper(self, device, dtype, training, module_info, *, dynamic=False):
    module_cls = module_info.module_cls
    module_inputs = module_info.module_inputs_func(module_info, device=device, dtype=dtype,
                                                   requires_grad=True, training=training)
    for module_input in module_inputs:
        if module_input.forward_input is None:
            continue

        args, kwargs = module_input.constructor_input.args, module_input.constructor_input.kwargs
        m = module_cls(*args, **kwargs)
        m.to(device).to(dtype)
        m.train(training)

        # Lazy modules need to see an input first to initialize params.
        args, kwargs = module_input.forward_input.args, module_input.forward_input.kwargs
        flat_args, args_spec = pytree.tree_flatten((args, kwargs))

        # PackedSequence is only used for RNNs. It might be possible to fake-ify if they're pytrees but
        # torchdynamo already doesn't support RNNs
        if any(tuple(isinstance(flat_arg, PackedSequence) for flat_arg in flat_args)):
            continue

        if issubclass(module_info.module_cls, torch.nn.modules.lazy.LazyModuleMixin):
            with torch.no_grad():
                m(*args, **kwargs)

        sentinel_val = -42
        is_tensor_spec = [sentinel_val if isinstance(arg, torch.Tensor)
                          else arg for arg in flat_args]
        args = [arg for arg in flat_args if isinstance(arg, torch.Tensor)]

        def f(params_buffers_args):
            named_params, named_buffers, args = params_buffers_args
            cur_flat_args = list(is_tensor_spec)
            args = iter(args)
            for idx, v in enumerate(cur_flat_args):
                if v == sentinel_val:
                    cur_flat_args[idx] = next(args)
            c_args, c_kwargs = pytree.tree_unflatten(cur_flat_args, args_spec)
            params_and_buffers = {**named_params, **named_buffers}
            return torch.func.functional_call(m, params_and_buffers, c_args, c_kwargs)

        named_params = dict(m.named_parameters(remove_duplicate=False))
        named_buffers = dict(m.named_buffers(remove_duplicate=False))
        num_params_buffers = len(named_params) + len(named_buffers)
        compiled_f = aot_function(f, nop, num_params_buffers=num_params_buffers, dynamic=dynamic)
        params_buffers_args = [named_params, named_buffers, args]
        _test_aot_autograd_forwards_backwards_helper(
            f, compiled_f, params_buffers_args,
            self.assertRaisesRegex, self.assertEqual, True)


class TestEagerFusionOpInfo(AOTTestCase):
    @ops(op_db + control_flow_opinfo_db, allowed_dtypes=(torch.float,))
    @skipOps('TestEagerFusionOpInfo', 'test_aot_autograd_exhaustive', aot_autograd_failures)
    def test_aot_autograd_exhaustive(self, device, dtype, op):
        _test_aot_autograd_helper(self, device, dtype, op)

    @ops(op_db + control_flow_opinfo_db, allowed_dtypes=(torch.float,))
    @patch("functorch.compile.config.debug_assert", True)
    @skipOps('TestEagerFusionOpInfo', 'test_aot_autograd_symbolic_exhaustive',
             aot_autograd_failures | symbolic_aot_autograd_failures)
    def test_aot_autograd_symbolic_exhaustive(self, device, dtype, op):
        _test_aot_autograd_helper(self, device, dtype, op, dynamic=True)


aot_autograd_module_failures = set({
    torch.nn.GaussianNLLLoss,  # RuntimeError: It appears that you're trying to get value out
                               # of a tracing tensor with aten._local_scalar_dense.default -
                               # erroring out! It's likely that this is caused by data-dependent
                               # control flow or similar.
    torch.nn.TransformerEncoder,  # DataDependentOutputException: aten.eq compares a mask input
                                  # to a causal mask tensor, to see if Boolean is_causal should be set
                                  # for TrnasformerEncoder layers, MHA and sdp custom kernels
    torch.nn.Transformer,  # DataDependentOutputException: aten.equal compares a mask input
                           # to a causal mask tensor, to see if Boolean is_causal should be set
                           # for TransformerEncoder layers, MHA and sdp custom kernels
                           # (this bubbles up to Transformer)
})

symbolic_aot_autograd_module_failures = {
    torch.nn.Transformer,  # DataDependentOutputException: aten.equal compares a mask input to a mask producing a bool
    torch.nn.TransformerEncoder,  # DataDependentOutputException: aten.equal compares a mask input to a mask producing a bool
    torch.nn.GaussianNLLLoss,  # NotImplementedError: local_scalar_dense/item NYI for torch.bool
    torch.nn.GroupNorm,  # in native_group_norm_backward cpg, _rem = divmod(C, group)
                         # TypeError: unsupported operand type(s) for divmod(): 'SymInt' and 'int'
    torch.nn.FractionalMaxPool2d,  # int() argument must be a string, a bytes-like object or a number, not 'SymFloat'
    torch.nn.FractionalMaxPool3d,  # int() argument must be a string, a bytes-like object or a number, not 'SymFloat'
}


class TestEagerFusionModuleInfo(AOTTestCase):
    @modules(module_db, allowed_dtypes=(torch.float,))
    @decorateForModules(unittest.expectedFailure, aot_autograd_module_failures)
    def test_aot_autograd_module_exhaustive(self, device, dtype, training, module_info):
        _test_aot_autograd_module_helper(self, device, dtype, training, module_info)

    @modules(module_db, allowed_dtypes=(torch.float,))
    @decorateForModules(unittest.expectedFailure,
                        aot_autograd_module_failures | symbolic_aot_autograd_module_failures)
    def test_aot_autograd_symbolic_module_exhaustive(self, device, dtype, training, module_info):
        _test_aot_autograd_module_helper(self, device, dtype, training, module_info, dynamic=True)


only_for = ("cpu")
instantiate_device_type_tests(
    TestPythonKey,
    globals(),
    only_for=only_for,
)
instantiate_device_type_tests(TestEagerFusionOpInfo, globals(), only_for=only_for)
instantiate_device_type_tests(TestEagerFusionModuleInfo, globals(), only_for=only_for)


if __name__ == '__main__':
    run_tests()<|MERGE_RESOLUTION|>--- conflicted
+++ resolved
@@ -504,27 +504,6 @@
     add = torch.ops.aten.add.Tensor(mul, mul)
     return [mul, mul, add]""")
 
-<<<<<<< HEAD
-    # TODO: decide what we want to do here. We should either support this,
-    # or figure out how to detect it so we can error.
-    # COMMENTED OUT BECAUSE FAILING IN BASE AND MAKING NOISE
-    # def test_set__and_data_mutation_bad(self):
-    #     def f(a):
-    #         a_view = a.view(-1)
-    #         tmp = torch.ones(3, 3, requires_grad=True)
-    #         # Now, any mutations on either tmp
-    #         # will be tracked as graph input mutations.
-    #         with torch.no_grad():
-    #             a.set_(tmp)
-    #         # BAD: a_view is now detached from every graph input,
-    #         # so we won't recognize that this caused an input mutation!
-    #         a_view.mul_(2)
-    #         return a + tmp
-    #     inp = [torch.ones(3, 3, requires_grad=True)]
-    #     fw_graph = self.verify_aot_autograd(f, inp, test_mutation=True)
-    #     inp = [torch.ones(3, 3, requires_grad=False)]
-    #     self.verify_aot_autograd(f, inp, test_mutation=True)
-=======
     # This is a (hopefully) extremely rare case that is difficult to handle,
     # so we ban it.
     def test_set__and_data_mutation_bad(self):
@@ -542,7 +521,6 @@
         inp = [torch.ones(3, 3, requires_grad=True)]
         with self.assertRaisesRegex(RuntimeError, "cannot mutate tensors with frozen storage"):
             self.verify_aot_autograd(f, inp, test_mutation=True)
->>>>>>> 522788eb
 
     def test_input_mutation_set__nop(self):
         def f(a):
