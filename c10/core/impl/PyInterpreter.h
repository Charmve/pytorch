--- conflicted
+++ resolved
@@ -1,11 +1,8 @@
 #pragma once
 
 #include <c10/core/Device.h>
-<<<<<<< HEAD
+#include <c10/core/SymIntArrayRef.h>
 #include <c10/core/Layout.h>
-=======
-#include <c10/core/SymIntArrayRef.h>
->>>>>>> 5543cede
 #include <c10/macros/Macros.h>
 #include <c10/util/ArrayRef.h>
 #include <c10/util/intrusive_ptr.h>
@@ -138,12 +135,9 @@
   using dim_sig = int64_t(const PyInterpreter*, const TensorImpl*);
   using strides_sig = c10::IntArrayRef(const PyInterpreter*, const TensorImpl*);
   using sizes_sig = c10::IntArrayRef(const PyInterpreter*, const TensorImpl*);
-<<<<<<< HEAD
-  using layout_sig = c10::Layout(const PyInterpreter*, const TensorImpl*);
-=======
   using sym_sizes_sig =
       c10::SymIntArrayRef(const PyInterpreter*, const TensorImpl*);
->>>>>>> 5543cede
+  using layout_sig = c10::Layout(const PyInterpreter*, const TensorImpl*);
 
   PyInterpreter(
       name_sig* name_fn,
@@ -155,11 +149,8 @@
       dim_sig* dim_fn,
       strides_sig* strides,
       sizes_sig* sizes,
-<<<<<<< HEAD
+      sym_sizes_sig* sym_sizes)
       layout_sig* layout)
-=======
-      sym_sizes_sig* sym_sizes)
->>>>>>> 5543cede
       : name_fn_(name_fn),
         decref_fn_(decref_fn),
         detach_fn_(detach),
@@ -169,11 +160,8 @@
         dim_fn_(dim_fn),
         strides_fn_(strides),
         sizes_fn_(sizes),
-<<<<<<< HEAD
+        sym_sizes_fn_(sym_sizes),
         layout_fn_(layout) {}
-=======
-        sym_sizes_fn_(sym_sizes) {}
->>>>>>> 5543cede
 
   name_sig* name_fn_;
   decref_sig* decref_fn_;
@@ -184,11 +172,8 @@
   dim_sig* dim_fn_;
   strides_sig* strides_fn_;
   sizes_sig* sizes_fn_;
-<<<<<<< HEAD
+  sym_sizes_sig* sym_sizes_fn_;
   layout_sig* layout_fn_;
-=======
-  sym_sizes_sig* sym_sizes_fn_;
->>>>>>> 5543cede
 
   // UBSAN suppression fixes: "call to function
   // (anonymous namespace)::concrete_decref_fn(c10::impl::PyInterpreter const*,
@@ -245,15 +230,13 @@
     return (*sizes_fn_)(this, self);
   }
 
-<<<<<<< HEAD
+  __ubsan_ignore_function__ c10::SymIntArrayRef sym_sizes(
+      const TensorImpl* self) const {
+    return (*sym_sizes_fn_)(this, self);
+
   __ubsan_ignore_function__ c10::Layout layout(
       const TensorImpl* self) const {
     return (*layout_fn_)(this, self);
-=======
-  __ubsan_ignore_function__ c10::SymIntArrayRef sym_sizes(
-      const TensorImpl* self) const {
-    return (*sym_sizes_fn_)(this, self);
->>>>>>> 5543cede
   }
 
   // Disarm this PyInterpreter, making all of its methods noops.
