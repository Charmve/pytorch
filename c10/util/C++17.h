--- conflicted
+++ resolved
@@ -8,7 +8,6 @@
 #include <type_traits>
 #include <utility>
 
-<<<<<<< HEAD
 #if !defined(__clang__) && !defined(_MSC_VER) && defined(__GNUC__) && \
     __GNUC__ < 9
 #error \
@@ -20,8 +19,6 @@
     "You're trying to build PyTorch with a too old version of Clang. We need Clang 10 or later."
 #endif
 
-=======
->>>>>>> 637cf4a3
 #if (defined(_MSC_VER) && (!defined(_MSVC_LANG) || _MSVC_LANG < 201703L)) || \
     (!defined(_MSC_VER) && __cplusplus < 201703L)
 #error You need C++17 to compile PyTorch
