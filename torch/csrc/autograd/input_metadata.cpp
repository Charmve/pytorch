--- conflicted
+++ resolved
@@ -53,24 +53,34 @@
   return at::zeros_symint(shape_as_dim_vector(), options_);
 }
 
-<<<<<<< HEAD
 static bool definitely_true(const c10::SymBool& b) {
   return b.has_hint() && b.guard_bool(__FILE__, __LINE__);
 }
 
-at::Tensor InputMetadata::maybe_expand(
-=======
 at::Tensor InputMetadata::maybe_reduce(
->>>>>>> 1d0050a2
     const size_t i,
     at::Tensor grad,
     const std::function<std::string(const std::string&)>& format_error) const {
-  // TODO: NT shenanigans
-
   auto fail = [&]() {
     const auto message = incompatible_shape_error_message(i, grad);
     TORCH_CHECK(false, format_error(message.str()));
   };
+
+  // Nested tensor makes my brain explode, so I've just hard-coded the logic
+  // for this case, at risk of code duplication.  This logic does NOT do the
+  // careful oblivious logic as seen below
+  if (is_nested_ || is_cpp_nested_tensor() || grad.is_nested() ||
+      ::torch::autograd::is_cpp_nested_tensor(grad)) {
+    if (!is_same_shape(grad)) {
+      if (is_expandable_to_shape(grad)) {
+        return reduce_grad(grad);
+      } else {
+        fail();
+      }
+    } else {
+      return grad;
+    }
+  }
 
   auto shape = shape_as_dim_vector();
   auto desired = grad.sym_sizes();
