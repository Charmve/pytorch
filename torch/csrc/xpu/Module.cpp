--- conflicted
+++ resolved
@@ -98,7 +98,7 @@
   END_HANDLE_TH_ERRORS
 }
 
-PyObject* THXPModule_getCurrentStream_wrap(
+PyObject* XPUModule_getCurrentStream_wrap(
     PyObject* self,
     PyObject* device_index) {
   HANDLE_TH_ERRORS
@@ -121,7 +121,7 @@
   END_HANDLE_TH_ERRORS
 }
 
-PyObject* THXPModule_getCurrentStream_raw(
+PyObject* XPUModule_getCurrentStream_raw(
     PyObject* self,
     PyObject* device_index) {
   HANDLE_TH_ERRORS
@@ -133,7 +133,7 @@
   END_HANDLE_TH_ERRORS
 }
 
-PyObject* THXPModule_setStream_wrap(
+PyObject* XPUModule_setStream_wrap(
     PyObject* self,
     PyObject* args,
     PyObject* kwargs) {
@@ -167,7 +167,7 @@
   END_HANDLE_TH_ERRORS
 }
 
-PyObject* THXPModule_xpuSynchronize(PyObject* self, PyObject* arg) {
+PyObject* XPUModule_xpuSynchronize(PyObject* self, PyObject* arg) {
   HANDLE_TH_ERRORS
   TORCH_CHECK(THPUtils_checkLong(arg), "invalid argument to synchronize");
   int device = THPUtils_unpackInt(arg);
@@ -285,24 +285,20 @@
      XPUModule_getDeviceCount_wrap,
      METH_NOARGS,
      nullptr},
-<<<<<<< HEAD
-    {"_xpu_isInBadFork", THXPModule_isInBadFork_wrap, METH_NOARGS, nullptr},
+    {"_xpu_isInBadFork", XPUModule_isInBadFork_wrap, METH_NOARGS, nullptr},
     {"_xpu_getCurrentStream",
-     THXPModule_getCurrentStream_wrap,
+     XPUModule_getCurrentStream_wrap,
      METH_O,
      nullptr},
     {"_xpu_getCurrentRawStream",
-     THXPModule_getCurrentStream_raw,
+     XPUModule_getCurrentStream_raw,
      METH_O,
      nullptr},
     {"_xpu_setStream",
-     castPyCFunctionWithKeywords(THXPModule_setStream_wrap),
+     castPyCFunctionWithKeywords(XPUModule_setStream_wrap),
      METH_VARARGS | METH_KEYWORDS,
      nullptr},
-    {"_xpu_synchronize", THXPModule_xpuSynchronize, METH_O, nullptr},
-=======
-    {"_xpu_isInBadFork", XPUModule_isInBadFork_wrap, METH_NOARGS, nullptr},
->>>>>>> fcd5196c
+    {"_xpu_synchronize", XPUModule_xpuSynchronize, METH_O, nullptr},
     {nullptr}};
 
 PyMethodDef* python_functions() {
