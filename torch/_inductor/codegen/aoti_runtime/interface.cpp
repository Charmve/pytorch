#include <torch/csrc/inductor/aoti_runtime/arrayref_tensor.h>
#include <torch/csrc/inductor/aoti_runtime/interface.h>
#include <torch/csrc/inductor/aoti_runtime/model_container.h>

#include <iostream>
#include <sstream>
#include <stdexcept>
#include <vector>

#define CONVERT_EXCEPTION_TO_ERROR_CODE(...)                 \
  try {                                                      \
    __VA_ARGS__                                              \
  } catch (const std::exception& e) {                        \
    std::cerr << "Error: " << e.what() << std::endl;         \
    return AOTI_RUNTIME_FAILURE;                             \
  } catch (...) {                                            \
    std::cerr << "Unknown exception occurred." << std::endl; \
    return AOTI_RUNTIME_FAILURE;                             \
  }                                                          \
  return AOTI_RUNTIME_SUCCESS;

#define AOTI_VECTOR_SIZE_CHECK(actual_size, expected_size, name)  \
  do {                                                            \
    AOTI_RUNTIME_CHECK(                                           \
        actual_size == expected_size,                             \
        "expected " + std::string(name) + " vector size to be " + \
            std::to_string(expected_size) + ", but got " +        \
            std::to_string(actual_size));                         \
  } while (0)

// AOTInductor uses at::addmm_out, which doesn't supports
// arguments that requires gradient. For this reason, we
// enforce no_grad context for run APIs.
//
// A RAII, thread local (!) guard that enables or disables grad mode upon
// construction, and sets it back to the original value upon destruction.
struct AOTINoGradGuard {
  AOTINoGradGuard() : prev_mode(aoti_torch_grad_mode_is_enabled()) {
    aoti_torch_grad_mode_set_enabled(false);
  }
  ~AOTINoGradGuard() {
    aoti_torch_grad_mode_set_enabled(prev_mode);
  }
  bool prev_mode;
};

extern "C" {

AOTIRuntimeError AOTInductorModelContainerCreate(
    AOTInductorModelContainerHandle* container_handle,
    size_t num_models,
    bool is_cpu,
    const char* cubin_dir) {
  if (num_models == 0) {
    std::cerr << "Error: num_models must be positive, but got 0" << std::endl;
    return AOTI_RUNTIME_FAILURE;
  }
  CONVERT_EXCEPTION_TO_ERROR_CODE({
    std::optional<std::string> cubin_dir_opt;
    if (cubin_dir != nullptr) {
      cubin_dir_opt.emplace(cubin_dir);
    }
    auto* container = new torch::aot_inductor::AOTInductorModelContainer(
        num_models, is_cpu, cubin_dir_opt);
    *container_handle =
        reinterpret_cast<AOTInductorModelContainerHandle>(container);
  })
}

AOTIRuntimeError AOTInductorModelContainerDelete(
    AOTInductorModelContainerHandle container_handle) {
  CONVERT_EXCEPTION_TO_ERROR_CODE({
    auto* container =
        reinterpret_cast<torch::aot_inductor::AOTInductorModelContainer*>(
            container_handle);
    delete container;
  });
}

AOTIRuntimeError AOTInductorModelContainerRun(
    AOTInductorModelContainerHandle container_handle,
    AtenTensorHandle* input_handles, // array of input AtenTensorHandle; handles
                                     // are stolen; the array itself is borrowed
    size_t num_inputs,
    AtenTensorHandle*
        output_handles, // array for writing output AtenTensorHandle; handles
                        // will be stolen by the caller; the array itself is
                        // borrowed
    size_t num_outputs,
    AOTInductorStreamHandle stream_handle,
    AOTIProxyExecutorHandle proxy_executor_handle) {
  auto* container =
      reinterpret_cast<torch::aot_inductor::AOTInductorModelContainer*>(
          container_handle);
  AOTI_VECTOR_SIZE_CHECK(num_inputs, container->num_inputs(), "inputs");
  AOTI_VECTOR_SIZE_CHECK(num_outputs, container->num_outputs(), "outputs");

  auto stream =
      reinterpret_cast<torch::aot_inductor::DeviceStreamType>(stream_handle);
  CONVERT_EXCEPTION_TO_ERROR_CODE({
    AOTINoGradGuard guard;
    container->run(
        input_handles, output_handles, stream, proxy_executor_handle);
  })
}

<<<<<<< HEAD
AOTIRuntimeError AOTInductorModelContainerUpdateInactiveConstantBuffer(
=======
AOTIRuntimeError AOTInductorModelContainerGetNumConstants(
    AOTInductorModelContainerHandle container_handle,
    size_t* num_constants) {
  auto* container =
      reinterpret_cast<torch::aot_inductor::AOTInductorModelContainer*>(
          container_handle);
  CONVERT_EXCEPTION_TO_ERROR_CODE(
    { *num_constants = container->num_constants(); })
}

AOTIRuntimeError AOTInductorModelContainerGetConstantName(
    AOTInductorModelContainerHandle container_handle,
    size_t idx,
    const char** name) {
  auto* container =
      reinterpret_cast<torch::aot_inductor::AOTInductorModelContainer*>(
          container_handle);
  CONVERT_EXCEPTION_TO_ERROR_CODE(
    { *name = container->constant_name(idx); })
}

AOTIRuntimeError AOTInductorModelContainerGetConstantOriginalFQN(
    AOTInductorModelContainerHandle container_handle,
    size_t idx,
    const char** original_fqn) {
  auto* container =
      reinterpret_cast<torch::aot_inductor::AOTInductorModelContainer*>(
          container_handle);
  CONVERT_EXCEPTION_TO_ERROR_CODE(
    { *original_fqn = container->constant_original_fqn(idx); })
}

AOTIRuntimeError AOTInductorModelContainerGetConstantDtype(
    AOTInductorModelContainerHandle container_handle,
    size_t idx,
    int32_t* dtype) {
  auto* container =
      reinterpret_cast<torch::aot_inductor::AOTInductorModelContainer*>(
          container_handle);
  CONVERT_EXCEPTION_TO_ERROR_CODE(
    { *dtype = container->constant_dtype(idx); })
}

AOTIRuntimeError AOTInductorModelContainerUpdateConstantBuffer(
>>>>>>> c05dd2aa
    AOTInductorModelContainerHandle container_handle,
    AOTInductorConstantMapHandle constant_map_handle) {
  auto* container =
      reinterpret_cast<torch::aot_inductor::AOTInductorModelContainer*>(
          container_handle);
  auto input_map = reinterpret_cast<std::unordered_map<std::string, AtenTensorHandle>*>(constant_map_handle);
  CONVERT_EXCEPTION_TO_ERROR_CODE({
    container->update_inactive_constant_buffer(*input_map);
  })
}

AOTIRuntimeError AOTInductorModelContainerSwapConstantBuffer(
    AOTInductorModelContainerHandle container_handle) {
  auto* container =
      reinterpret_cast<torch::aot_inductor::AOTInductorModelContainer*>(
          container_handle);
  CONVERT_EXCEPTION_TO_ERROR_CODE({
    container->swap_constant_buffer();
  })
}

AOTIRuntimeError AOTInductorModelContainerGetNumInputs(
    AOTInductorModelContainerHandle container_handle,
    size_t* ret_num_inputs) {
  auto* container =
      reinterpret_cast<torch::aot_inductor::AOTInductorModelContainer*>(
          container_handle);
  CONVERT_EXCEPTION_TO_ERROR_CODE(
      { *ret_num_inputs = container->num_inputs(); })
}

AOTIRuntimeError AOTInductorModelContainerGetInputName(
    AOTInductorModelContainerHandle container_handle,
    size_t input_idx,
    const char** ret_input_names) {
  auto* container =
      reinterpret_cast<torch::aot_inductor::AOTInductorModelContainer*>(
          container_handle);
  CONVERT_EXCEPTION_TO_ERROR_CODE(
      { *ret_input_names = container->input_name(input_idx); })
}

AOTIRuntimeError AOTInductorModelContainerGetNumOutputs(
    AOTInductorModelContainerHandle container_handle,
    size_t* ret_num_outputs) {
  auto* container =
      reinterpret_cast<torch::aot_inductor::AOTInductorModelContainer*>(
          container_handle);
  CONVERT_EXCEPTION_TO_ERROR_CODE(
      { *ret_num_outputs = container->num_outputs(); })
}

AOTIRuntimeError AOTInductorModelContainerGetOutputName(
    AOTInductorModelContainerHandle container_handle,
    size_t output_idx,
    const char** ret_output_names) {
  auto* container =
      reinterpret_cast<torch::aot_inductor::AOTInductorModelContainer*>(
          container_handle);
  CONVERT_EXCEPTION_TO_ERROR_CODE(
      { *ret_output_names = container->output_name(output_idx); })
}

AOTIRuntimeError AOTInductorModelContainerGetCallSpec(
    AOTInductorModelContainerHandle container_handle,
    const char** in_spec,
    const char** out_spec) {
  auto* container =
      reinterpret_cast<torch::aot_inductor::AOTInductorModelContainer*>(
          container_handle);
  CONVERT_EXCEPTION_TO_ERROR_CODE({
    *in_spec = container->get_in_spec();
    *out_spec = container->get_out_spec();
  })
}

AOTIRuntimeError AOTInductorModelCreate(
    AOTInductorModelHandle* model_handle,
    AOTInductorConstantMapHandle constant_map_handle){
    CONVERT_EXCEPTION_TO_ERROR_CODE({
      auto constant_map = std::make_shared<torch::aot_inductor::ConstantMap>();
      auto constant_array = std::make_shared<std::vector<torch::aot_inductor::ConstantHandle>>();
      auto input_map = reinterpret_cast<std::unordered_map<std::string, AtenTensorHandle>*>(constant_map_handle);

      auto model = new torch::aot_inductor::AOTInductorModel(
          constant_map,
          constant_array,
          ""
      );

      if (input_map) {
        for (auto const& kv : *input_map) {
          constant_map->emplace(kv.first, kv.second);
        }
      } else {
        model->load_constants(/*is_cpu*/true);
      }

      *model_handle = reinterpret_cast<AOTInductorModelHandle>(model);
    })}

AOTIRuntimeError AOTInductorModelRun(
    AOTInductorModelHandle model_handle,
    AtenTensorHandle* input_handles,
    AtenTensorHandle* output_handles) {
  auto model =
      reinterpret_cast<torch::aot_inductor::AOTInductorModel*>(model_handle);
  CONVERT_EXCEPTION_TO_ERROR_CODE({
    AOTINoGradGuard guard;
    model->run_impl(
        input_handles,
        output_handles,
        (torch::aot_inductor::DeviceStreamType) nullptr,
        nullptr);
  })
}

AOTIRuntimeError AOTInductorModelDelete(AOTInductorModelHandle model_handle){
    CONVERT_EXCEPTION_TO_ERROR_CODE({
      auto model = reinterpret_cast<torch::aot_inductor::AOTInductorModel*>(
          model_handle);
      delete model;
    })}

AOTIRuntimeError AOTInductorModelGetNumOutputs(
    AOTInductorModelHandle model_handle,
    size_t* ret_num_outputs) {
  CONVERT_EXCEPTION_TO_ERROR_CODE({
      auto model = reinterpret_cast<torch::aot_inductor::AOTInductorModel*>(model_handle);
      *ret_num_outputs = model->num_outputs();
  })
}

AOTIRuntimeError AOTInductorModelUpdateConstantsMap(
    AOTInductorModelHandle model_handle,
    AOTInductorConstantMapHandle constant_map_handle) {
  auto model =
      reinterpret_cast<torch::aot_inductor::AOTInductorModel*>(model_handle);
  CONVERT_EXCEPTION_TO_ERROR_CODE({
    auto constant_map = std::make_shared<torch::aot_inductor::ConstantMap>();
    auto input_map =
        reinterpret_cast<std::unordered_map<std::string, AtenTensorHandle>*>(
            constant_map_handle);

    for (auto const& kv : *input_map) {
      constant_map->emplace(kv.first, kv.second);
    }
    model->update_constants_map(std::move(constant_map));
  })
}

#define CACHE_TORCH_DTYPE(typename) static auto cached_torch_dtype_##typename = aoti_torch_dtype_##typename()

  static auto cached_torch_device_type_cpu = aoti_torch_device_type_cpu();
  static auto cached_torch_device_type_cuda = aoti_torch_device_type_cuda();
} // extern "C"<|MERGE_RESOLUTION|>--- conflicted
+++ resolved
@@ -104,9 +104,6 @@
   })
 }
 
-<<<<<<< HEAD
-AOTIRuntimeError AOTInductorModelContainerUpdateInactiveConstantBuffer(
-=======
 AOTIRuntimeError AOTInductorModelContainerGetNumConstants(
     AOTInductorModelContainerHandle container_handle,
     size_t* num_constants) {
@@ -151,16 +148,27 @@
 }
 
 AOTIRuntimeError AOTInductorModelContainerUpdateConstantBuffer(
->>>>>>> c05dd2aa
+    AOTInductorModelContainerHandle container_handle,
+    AOTInductorConstantMapHandle constant_map_handle,
+    bool use_inactive,
+    bool validate_full_update) {
+  auto* container =
+      reinterpret_cast<torch::aot_inductor::AOTInductorModelContainer*>(
+          container_handle);
+  auto input_map = reinterpret_cast<std::unordered_map<std::string, AtenTensorHandle>*>(constant_map_handle);
+  CONVERT_EXCEPTION_TO_ERROR_CODE({
+    container->update_constant_buffer(
+        *input_map, use_inactive, validate_full_update);
+  })
+}
+
+AOTIRuntimeError AOTInductorModelContainerUpdateInactiveConstantBuffer(
     AOTInductorModelContainerHandle container_handle,
     AOTInductorConstantMapHandle constant_map_handle) {
-  auto* container =
-      reinterpret_cast<torch::aot_inductor::AOTInductorModelContainer*>(
-          container_handle);
-  auto input_map = reinterpret_cast<std::unordered_map<std::string, AtenTensorHandle>*>(constant_map_handle);
-  CONVERT_EXCEPTION_TO_ERROR_CODE({
-    container->update_inactive_constant_buffer(*input_map);
-  })
+  return AOTInductorModelContainerUpdateConstantBuffer(container_handle,
+          constant_map_handle,
+          /*use_inactive*/ true,
+          /*validate_full_update*/ true);
 }
 
 AOTIRuntimeError AOTInductorModelContainerSwapConstantBuffer(
