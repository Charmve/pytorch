--- conflicted
+++ resolved
@@ -1629,16 +1629,8 @@
                 # the raw data of the underlying structure.
                 import ctypes
 
-<<<<<<< HEAD
-                    aot_constants = b"".join(
-                        _to_bytes(tensor)
-                        for name, tensor in graph.constants.items()
-                        if name not in graph.folded_constants
-                    )
-=======
                 if t.numel() == 0:
                     return b""
->>>>>>> 039c2835
 
                 t_cpu = t.untyped_storage().cpu()
                 raw_array = ctypes.cast(
@@ -1649,7 +1641,9 @@
                 return bytes(raw_array.contents)
 
             aot_constants = b"".join(
-                _to_bytes(tensor) for tensor in graph.constants.values()
+                _to_bytes(tensor)
+                for name, tensor in graph.constants.items()
+                if name not in graph.folded_constants
             )
 
             _, consts_path = write(
