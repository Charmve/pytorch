--- conflicted
+++ resolved
@@ -1228,18 +1228,6 @@
     DESCRIPTIVE_NAME = "DESCRIPTIVE_NAME"
 
 
-<<<<<<< HEAD
-def is_collective(node):
-    from . import ir
-
-    return isinstance(node, ir.CollectiveKernel) or type(node) == ir._CollectiveKernel
-
-
-def is_wait(node):
-    from . import ir
-
-    return isinstance(node, ir.Wait) or type(node) == ir._WaitKernel
-=======
 def pass_execution_and_save(func, gm, msg):
     from .pattern_matcher import stable_topological_sort
 
@@ -1270,4 +1258,15 @@
             t,
             time_elapsed,
         )
->>>>>>> 36cac805
+
+
+def is_collective(node):
+    from . import ir
+
+    return isinstance(node, ir.CollectiveKernel) or type(node) == ir._CollectiveKernel
+
+
+def is_wait(node):
+    from . import ir
+
+    return isinstance(node, ir.Wait) or type(node) == ir._WaitKernel