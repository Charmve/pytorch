--- conflicted
+++ resolved
@@ -30,12 +30,9 @@
     get_device_tflops,
     get_dtype_size,
     get_gpu_dram_gbps,
-<<<<<<< HEAD
     get_origin_op_info,
-=======
     green_text,
     red_text,
->>>>>>> c1e2ccdb
     sympy_product,
 )
 from .virtualized import V
