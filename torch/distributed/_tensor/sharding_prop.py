--- conflicted
+++ resolved
@@ -280,15 +280,9 @@
                 output_strategy_list: List[PlacementStrategy] = []
                 for strategy in op_strategy.childs:
                     assert isinstance(strategy, OpStrategy)
-<<<<<<< HEAD
-                    output_strategy = self._select_strategy(strategy)
-                    output_strategy_list.append(output_strategy)
-                    out_spec_list.append(output_strategy.output_spec)
-=======
                     selected_strategy = self._select_strategy(strategy)
                     selected_strategies.append(selected_strategy)
                     out_spec_list.append(selected_strategy.output_spec)
->>>>>>> ac02c9f8
 
                 needs_redistribute = False
                 suggestion_args: List[object] = []
@@ -298,21 +292,6 @@
                     ):
                         expected_input_spec_list = []
                         for idx, arg_spec in enumerate(arg):
-<<<<<<< HEAD
-                            expected_input_specs = output_strategy_list[
-                                idx
-                            ].input_specs or [output_strategy_list[idx].output_spec]
-                            if all(
-                                arg_spec.placements != input_spec.placements
-                                for input_spec in expected_input_specs
-                            ):
-                                if torch.distributed.get_rank() == 0:
-                                    print(
-                                        f"needs_redistribute because arg_spec {arg_spec.placements} != expected_input_specs: {expected_input_specs}"
-                                    )
-                                needs_redistribute = True
-                            expected_input_spec_list.append(expected_input_specs[0])
-=======
                             expected_input_spec = selected_strategies[idx].input_spec
                             expected_input_spec = (
                                 expected_input_spec.shallow_copy_with_tensor_meta(
@@ -322,23 +301,18 @@
                             if arg_spec.placements != expected_input_spec.placements:
                                 needs_redistribute = True
                             expected_input_spec_list.append(expected_input_spec)
->>>>>>> ac02c9f8
                         suggestion_args.append(
                             tuple(expected_input_spec_list)
                             if isinstance(arg, tuple)
                             else expected_input_spec_list
                         )
                     elif isinstance(arg, DTensorSpec):
-<<<<<<< HEAD
-                        expected_input_spec = output_strategy_list[0].output_spec
-=======
                         expected_input_spec = selected_strategies[0].input_spec
                         expected_input_spec = (
                             expected_input_spec.shallow_copy_with_tensor_meta(
                                 arg.tensor_meta
                             )
                         )
->>>>>>> ac02c9f8
                         if arg.placements != expected_input_spec.placements:
                             needs_redistribute = True
                         suggestion_args.append(expected_input_spec)
