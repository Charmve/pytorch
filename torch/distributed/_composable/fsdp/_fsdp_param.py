--- conflicted
+++ resolved
@@ -371,14 +371,14 @@
         self.free_all_gather_outputs()
         self.sharded_state = ShardedState.UNSHARDED
 
-    def _setattr_on_modules(self, tensor: torch.Tensor) -> None:
+    def _setattr_on_modules(self, param: nn.Parameter) -> None:
         unsafe_setattr_param(
-            self._module_info.module, self._module_info.param_name, tensor
+            self._module_info.module, self._module_info.param_name, param
         )
         for shared_module, shared_param_name in zip(
             self._module_info.shared_modules, self._module_info.shared_param_names
         ):
-            unsafe_setattr_param(shared_module, shared_param_name, tensor)
+            unsafe_setattr_param(shared_module, shared_param_name, param)
 
     def to_sharded_dtensor(self, tensor: torch.Tensor) -> DTensor:
         """
@@ -444,7 +444,6 @@
     def all_gather_inputs(self) -> List[torch.Tensor]:  # 1D
         self._assert_in_states(ShardedState.SHARDED, ShardedState.SHARDED_POST_FORWARD)
         if self.sharded_state == ShardedState.SHARDED:
-<<<<<<< HEAD
             if self._use_all_gather_extensions:
                 module = self._module_info.module
                 fsdp_pre_all_gather = self._inner_tensor.fsdp_pre_all_gather  # type: ignore[attr-defined]
@@ -461,15 +460,6 @@
             )
             return [all_gather_input]
         return [torch.empty(0)]  # mypy
-=======
-            return _to_dtype_if_needed(self._sharded_param_data, self.param_dtype)
-        elif self.sharded_state == ShardedState.SHARDED_POST_FORWARD:
-            return _to_dtype_if_needed(
-                cast(torch.Tensor, self._sharded_post_forward_param_data),
-                self.param_dtype,
-            )
-        return torch.empty(0)  # mypy
->>>>>>> 9201d733
 
     @property
     def unsharded_param(self) -> nn.Parameter:  # ND
@@ -518,10 +508,10 @@
 # CPU overhead, if the module did not override it. For FSDP, we know we do not
 # need those checks when transitioning between sharded/unsharded parameters.
 def unsafe_setattr_param(
-    module: nn.Module, param_name: str, param: torch.Tensor
+    module: nn.Module, param_name: str, param: nn.Parameter
 ) -> None:
     if getattr(module.__setattr__, "__func__", None) is nn.Module.__setattr__:
-        module._parameters[param_name] = cast(nn.Parameter, param)
+        module._parameters[param_name] = param
         super(nn.Module, module).__setattr__(param_name, param)
     else:  # slow path
         setattr(module, param_name, param)
