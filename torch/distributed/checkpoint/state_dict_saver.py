<<<<<<< HEAD
import warnings
from typing import Optional
=======
import os
import warnings
from concurrent.futures import Future, ThreadPoolExecutor
from typing import Optional, Union
>>>>>>> 796d2703

import torch
import torch.distributed as dist
from torch.distributed._state_dict_utils import _offload_state_dict_to_cpu
from torch.distributed.checkpoint.stateful import Stateful

from .default_planner import DefaultSavePlanner
<<<<<<< HEAD
from .metadata import Metadata, STATE_DICT_TYPE
from .planner import SavePlanner
from .storage import StorageWriter
from .utils import _DistWrapper
=======
from .filesystem import FileSystemWriter
from .metadata import Metadata, STATE_DICT_TYPE
from .planner import SavePlanner
from .storage import StorageWriter
from .utils import _api_bc_check, _DistWrapper, _profile

>>>>>>> 796d2703

__all__ = ["save_state_dict", "save"]


def save_state_dict(
    state_dict: STATE_DICT_TYPE,
    storage_writer: StorageWriter,
    process_group: Optional[dist.ProcessGroup] = None,
    coordinator_rank: int = 0,
    no_dist: bool = False,
    planner: Optional[SavePlanner] = None,
) -> Metadata:
    """This method is deprecated. Please switch to 'save'."""
    warnings.warn(
        "'save_state_dict' is deprecated and will be removed in future versions."
        "Please use 'save' instead."
    )

    storage_writer.reset()

    # TODO: test returning `save` here instead.
<<<<<<< HEAD
    return _save_state_dict(
        state_dict, storage_writer, process_group, coordinator_rank, no_dist, planner
    )

=======
    with _profile():
        return _save_state_dict(
            state_dict,
            storage_writer,
            process_group,
            coordinator_rank,
            no_dist,
            planner,
        )
>>>>>>> 796d2703


@_api_bc_check
def save(
    state_dict: STATE_DICT_TYPE,
    *,
    checkpoint_id: Union[str, os.PathLike, None] = None,
    storage_writer: Optional[StorageWriter] = None,
    planner: Optional[SavePlanner] = None,
    process_group: Optional[dist.ProcessGroup] = None,
    coordinator_rank: int = 0,
    no_dist: bool = False,
) -> Metadata:
    """
    Save a distributed model in SPMD style.

    This function is different from ``torch.save()`` as it handles
    ``ShardedTensor`` , and ``DTensor`` by having each rank only save their local shards.

    For each ``Stateful`` object (having both a ``state_dict`` and a ``load_state_dict``),
    save will call ``state_dict`` before serialization.

    .. warning::
        There is no guarantees of Backwards Compatibility across PyTorch versions
        for saved state_dicts.

    .. warning::
        If using the `process_group` argument, make sure that only its ranks
        call `save_state_dict` and that all data in state_dict belong to it.

    .. note::
        When saving checkpoint for FSDP's `ShardingStrategy.HYBRID_SHARD`, only one of
        the shard_group should be calling `save_state_dict` and the corresponding process
        group needs to be passed in.

    .. note::
        This function can be used to save a state_dict without having a process group
        initialized by passing ``no_dist=True``.


    Args:
        state_dict (Dict[str, Any]): The state_dict to save.
        checkpoint_id (Union[str, os.PathLike, None]):
            The ID of this checkpoint instance. The meaning of the checkpoint_id
            depends on the storage. It can be a path to a folder or to a file.
            It can also be a key if the storage is a key-value store.
            (Default: ``None``)
        storage_writer (Optional[StorageWriter]):
            Instance of StorageWriter used to perform writes. If this is not
            specified, DCP will automatically infer the writer based on the
            checkpoint_id. If checkpoint_id is also None, an exception will
            be raised. (Default: ``None``)
        planner (Optional[SavePlanner]):
            Instance of SavePlanner. If this is not specificed, the default
            planner will be used. (Default: ``None``)
        process_group (Optional[ProcessGroup]):
            ProcessGroup to be used for cross-rank synchronization.
            (Default: ``None``)
        coordinator_rank (int): Rank to use to coordinate the checkpoint.
            rank0 is used by default. (Default: ``0``)
        no_dist (bool): If ``True``, distributed checkpoint will not save
            in SPMD style. (Default: ``False``)

    Returns:
        Metadata: Metadata object for the saved checkpoint.

    Example:
        >>> # xdoctest: +SKIP
        >>> my_model = MyModule()

        >>> model_state_dict = my_model.state_dict()

        >>> fs_storage_writer = torch.distributed.checkpoint.FileSystemWriter("/checkpoint/1")
        >>> torch.distributed.checkpoint.save_state_dict(
        >>>     state_dict=model_state_dict,
        >>>     storage_writer=fs_storage_writer,
        >>> )

    .. note::
        save_state_dict uses collectives to coordinate writes across ranks.
        For NCCL-based process groups, internal tensor representations of
        objects must be moved to the GPU device before communication takes place.
        In this case, the device used is given by ``torch.cuda.current_device()``
        and it is the user's responsibility to ensure that this is set so that
        each rank has an individual GPU, via ``torch.cuda.set_device()``.
    """
    torch._C._log_api_usage_once("torch.distributed.checkpoint.save")

<<<<<<< HEAD
    dumpable_state_dict = {}
    for key, elem in state_dict.items():
        dumpable_state_dict[key] = (
            elem.state_dict() if isinstance(elem, Stateful) else elem
        )

    return _save_state_dict(
        dumpable_state_dict,
        storage_writer,
        process_group,
        coordinator_rank,
        no_dist,
        planner,
=======
    with _profile():
        if not storage_writer:
            if not checkpoint_id:
                raise RuntimeError(
                    "`checkpoint_id` must be specificed if storage_writer is None."
                )
            # TODO: automatically decide whether to use FSSpecFileSystem
            # https://github.com/pytorch/pytorch/issues/118033 and
            # https://github.com/pytorch/pytorch/issues/118036
            storage_writer = FileSystemWriter(checkpoint_id)

        storage_writer.reset(checkpoint_id)

        return _save_state_dict(
            _stateful_to_state_dict(state_dict),
            storage_writer,
            process_group,
            coordinator_rank,
            no_dist,
            planner,
        )


def _async_save(
    state_dict: STATE_DICT_TYPE,
    *,
    checkpoint_id: Union[str, os.PathLike, None] = None,
    storage_writer: Optional[StorageWriter] = None,
    planner: Optional[SavePlanner] = None,
    process_group: Optional[dist.ProcessGroup] = None,
    coordinator_rank: int = 0,
    no_dist: bool = False,
) -> Future:
    """Asynchronous version of ``save_state_dict``. This code first de-stages the state_dict on CPU, and then calls
    `save` in a separate thread.

    .. warning::
        This feature is experimental and subject to removal/change.

    Args:
        state_dict (Dict[str, Any]): The state_dict to save.
        checkpoint_id (Union[str, os.PathLike, None]):
            The ID of this checkpoint instance. The meaning of the checkpoint_id
            depends on the storage. It can be a path to a folder or to a file.
            It can also be a key if the storage is a key-value store.
            (Default: ``None``)
        storage_writer (Optional[StorageWriter]):
            Instance of StorageWriter used to perform writes. If this is not
            specified, DCP will automatically infer the writer based on the
            checkpoint_id. If checkpoint_id is also None, an exception will
            be raised. (Default: ``None``)
        planner (Optional[SavePlanner]):
            Instance of SavePlanner. If this is not specificed, the default
            planner will be used. (Default: ``None``)
        process_group (Optional[ProcessGroup]):
            ProcessGroup to be used for cross-rank synchronization.
            (Default: ``None``)
        coordinator_rank (int): Rank to use to coordinate the checkpoint.
            rank0 is used by default. (Default: ``0``)
        no_dist (bool): If ``True``, distributed checkpoint will not save
            in SPMD style. (Default: ``False``)

    Returns:
        Future: A future holding the resultant Metadata object from `save`.

    """
    torch._C._log_api_usage_once("torch.distributed.checkpoint._async_save")

    cpu_state_dict = _offload_state_dict_to_cpu(_stateful_to_state_dict(state_dict))

    executor = ThreadPoolExecutor(max_workers=1)
    f = executor.submit(
        save,
        cpu_state_dict,
        checkpoint_id=checkpoint_id,
        storage_writer=storage_writer,
        planner=planner,
        process_group=process_group,
        coordinator_rank=coordinator_rank,
        no_dist=no_dist,
>>>>>>> 796d2703
    )
    f.add_done_callback(lambda f: executor.shutdown(wait=False))

    return f


def _stateful_to_state_dict(state_dict: STATE_DICT_TYPE) -> STATE_DICT_TYPE:
    """Creates a shallow copy of `state_dict` where `state_dict` is called for each Stateful object."""
    stateful_state_dict = {}
    for key, elem in state_dict.items():
        stateful_state_dict[key] = (
            elem.state_dict() if isinstance(elem, Stateful) else elem
        )
    return stateful_state_dict



def _save_state_dict(
    state_dict: STATE_DICT_TYPE,
    storage_writer: StorageWriter,
    process_group: Optional[dist.ProcessGroup] = None,
    coordinator_rank: int = 0,
    no_dist: bool = False,
    planner: Optional[SavePlanner] = None,
) -> Metadata:
    torch._C._log_api_usage_once("torch.distributed.checkpoint.save_state_dict")

    distW = _DistWrapper(process_group, not no_dist, coordinator_rank)
    if planner is None:
        planner = DefaultSavePlanner()
    assert planner is not None

    global_metatadata = None

    def local_step():
        assert planner is not None
        planner.set_up_planner(state_dict, distW.is_coordinator)
        storage_writer.set_up_storage_writer(distW.is_coordinator)
        local_plan = planner.create_local_plan()
        local_plan = storage_writer.prepare_local_plan(local_plan)
        return local_plan

    def global_step(all_local_plans):
        nonlocal global_metatadata

        assert planner is not None
        all_local_plans, global_metatadata = planner.create_global_plan(all_local_plans)
        all_local_plans = storage_writer.prepare_global_plan(all_local_plans)
        return all_local_plans

    central_plan = distW.reduce_scatter("plan", local_step, global_step)

    def write_data():
        assert planner is not None
        final_local_plan = planner.finish_plan(central_plan)
        all_writes = storage_writer.write_data(final_local_plan, planner)

        all_writes.wait()
        return all_writes.value()

    def finish_checkpoint(all_results):
        assert global_metatadata is not None
        storage_writer.finish(metadata=global_metatadata, results=all_results)
        return global_metatadata

    return distW.all_reduce("write", write_data, finish_checkpoint)<|MERGE_RESOLUTION|>--- conflicted
+++ resolved
@@ -1,12 +1,7 @@
-<<<<<<< HEAD
-import warnings
-from typing import Optional
-=======
 import os
 import warnings
 from concurrent.futures import Future, ThreadPoolExecutor
 from typing import Optional, Union
->>>>>>> 796d2703
 
 import torch
 import torch.distributed as dist
@@ -14,19 +9,12 @@
 from torch.distributed.checkpoint.stateful import Stateful
 
 from .default_planner import DefaultSavePlanner
-<<<<<<< HEAD
-from .metadata import Metadata, STATE_DICT_TYPE
-from .planner import SavePlanner
-from .storage import StorageWriter
-from .utils import _DistWrapper
-=======
 from .filesystem import FileSystemWriter
 from .metadata import Metadata, STATE_DICT_TYPE
 from .planner import SavePlanner
 from .storage import StorageWriter
 from .utils import _api_bc_check, _DistWrapper, _profile
 
->>>>>>> 796d2703
 
 __all__ = ["save_state_dict", "save"]
 
@@ -48,12 +36,6 @@
     storage_writer.reset()
 
     # TODO: test returning `save` here instead.
-<<<<<<< HEAD
-    return _save_state_dict(
-        state_dict, storage_writer, process_group, coordinator_rank, no_dist, planner
-    )
-
-=======
     with _profile():
         return _save_state_dict(
             state_dict,
@@ -63,7 +45,6 @@
             no_dist,
             planner,
         )
->>>>>>> 796d2703
 
 
 @_api_bc_check
@@ -152,21 +133,6 @@
     """
     torch._C._log_api_usage_once("torch.distributed.checkpoint.save")
 
-<<<<<<< HEAD
-    dumpable_state_dict = {}
-    for key, elem in state_dict.items():
-        dumpable_state_dict[key] = (
-            elem.state_dict() if isinstance(elem, Stateful) else elem
-        )
-
-    return _save_state_dict(
-        dumpable_state_dict,
-        storage_writer,
-        process_group,
-        coordinator_rank,
-        no_dist,
-        planner,
-=======
     with _profile():
         if not storage_writer:
             if not checkpoint_id:
@@ -247,7 +213,6 @@
         process_group=process_group,
         coordinator_rank=coordinator_rank,
         no_dist=no_dist,
->>>>>>> 796d2703
     )
     f.add_done_callback(lambda f: executor.shutdown(wait=False))
 
@@ -264,7 +229,6 @@
     return stateful_state_dict
 
 
-
 def _save_state_dict(
     state_dict: STATE_DICT_TYPE,
     storage_writer: StorageWriter,
