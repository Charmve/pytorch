--- conflicted
+++ resolved
@@ -1599,10 +1599,6 @@
 
         return ensure_graph_fake(n.meta["example_value"], tx)
 
-<<<<<<< HEAD
-    # get_fake_value already checks for ensure_graph_fake
-=======
->>>>>>> ee89c44c
     return torch.fx.node.map_arg(nodes, visit)
 
 
