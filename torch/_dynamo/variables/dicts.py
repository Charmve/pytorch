import collections
import dataclasses
import enum
import functools
import inspect
import sys
from types import MethodWrapperType
from typing import Dict, List, Optional

from torch._subclasses.fake_tensor import is_fake

from .. import variables
from ..bytecode_transformation import create_call_function, create_instruction
from ..eval_frame import skip_code

from ..exc import unimplemented
<<<<<<< HEAD
from ..guards import GuardBuilder, install_guard
from ..source import AttrSource, GetItemSource
from ..utils import specialize_symnode
=======
from ..guards import GuardBuilder, install_guard, make_dupe_guard
from ..source import AttrSource, GetItemSource, GlobalWeakRefSource
from ..utils import global_key_name, istensor, istype, iter_contains
>>>>>>> fe016058
from .base import MutableLocal, VariableTracker
from .constant import ConstantVariable


# Note: [Adding a new supported class the keys of ConstDictVarialble]
# You'll need to add it to:
# - `is_hashable_python_var` in this file
# - `is_hashable` in this file
# - `const_repr` in util.py, and perhaps modify DICT_KEYS in guards.py


def is_hashable_python_var(x):
    # IMPORTANT: Keep me in sync with is_hashable!
    # Even better, we should have a map of functions connecting the two

    from torch import Tensor
    from ..allowed_functions import is_builtin_callable

    return (
        ConstantVariable.is_literal(x)
        or isinstance(x, (Tensor, enum.Enum, MethodWrapperType))
        or is_builtin_callable(x)
        or (isinstance(x, tuple) and all(is_hashable_python_var(e) for e in x))
    )


def is_hashable(x):
    # IMPORTANT: Keep me in sync with is_hashable_python_var!
    # Even better, we should have a map of functions connecting the two

    if isinstance(x, variables.TensorVariable):
        # Tensors are hashable if they have an example_value (a fake tensor)
        # Most VT's should have one.
        # It'd be nice if at some point we could assert that they all have one
        return x.as_proxy().node.meta.get("example_value") is not None
    elif isinstance(x, variables.TupleVariable):
        return all(is_hashable(e) for e in x.items)
    else:
        return isinstance(
            x,
            (
                variables.BuiltinVariable,
                variables.SymNodeVariable,
                variables.ConstantVariable,
                variables.EnumVariable,
                variables.MethodWrapperVariable,
            ),
        )


class ConstDictVariable(VariableTracker):
    class _HashableTracker:
        """
        Auxiliary opaque internal class that wraps a VariableTracker and makes it hashable
        This should not be seen or touched by anything outside of ConstDictVariable and its children
        Note that it's also fine to put VTs into dictionaries and sets, but doing so does not take into account aliasing
        """

        def __init__(self, vt):
            # We specialize SymNodes
            vt = specialize_symnode(vt)
            assert is_hashable(vt), type(vt)
            self.vt = vt

        @property
        def underlying_value(self):
            if isinstance(self.vt, variables.TensorVariable):
                x = self.vt.as_proxy().node.meta["example_value"]
            elif isinstance(self.vt, variables.TupleVariable):
                Hashable = ConstDictVariable._HashableTracker
                x = tuple(Hashable(e).underlying_value for e in self.vt.items)
            else:
                x = self.vt.as_python_constant()
            return x

        def __hash__(self):
            return hash(self.underlying_value)

        @staticmethod
        def _eq_impl(a, b):
            # TODO: Put this in utils and share it between variables/builtin.py and here
            if type(a) != type(b):
                return False
            elif isinstance(a, tuple):
                Hashable = ConstDictVariable._HashableTracker
                return len(a) == len(b) and all(
                    Hashable._eq_impl(u, v) for u, v in zip(a, b)
                )
            elif is_fake(a):
                return a is b
            else:
                return a == b

        def __eq__(self, other: "ConstDictVariable._HashableTracker") -> bool:
            Hashable = ConstDictVariable._HashableTracker
            assert isinstance(other, Hashable)
            return Hashable._eq_impl(self.underlying_value, other.underlying_value)

    def __init__(
        self, items: Dict[VariableTracker, VariableTracker], user_cls=dict, **kwargs
    ):
        super().__init__(**kwargs)

        Hashable = ConstDictVariable._HashableTracker

        # Keys will just be HashableTrackers when cloning, in any other case they'll be VariableTrackers
        assert all(
            isinstance(x, (VariableTracker, Hashable))
            and isinstance(v, VariableTracker)
            for x, v in items.items()
        )

        def make_hashable(key):
            return key if isinstance(key, Hashable) else Hashable(key)

        self.items = {make_hashable(x): v for x, v in items.items()}
        self.user_cls = user_cls

    def as_proxy(self):
        return {k.vt.as_proxy(): v.as_proxy() for k, v in self.items.items()}

    def as_python_constant(self):
        return {
            k.vt.as_python_constant(): v.as_python_constant()
            for k, v in self.items.items()
        }

    def keys_as_python_constant(self):
        return {k.vt.as_python_constant(): v for k, v in self.items.items()}

    def python_type(self):
        return self.user_cls

    def __contains__(self, vt):
        assert isinstance(vt, VariableTracker)
        Hashable = ConstDictVariable._HashableTracker
        return is_hashable(vt) and Hashable(vt) in self.items

    def reconstruct(self, codegen):
        # instructions to load collections.OrderedDict if necessary
        if self.user_cls is collections.OrderedDict:
            codegen.extend_output(
                [
                    codegen.create_load_python_module(collections, True),
                    codegen.create_load_attr("OrderedDict"),
                ]
            )
        # instructions to build the dict keys and values
        for key, value in self.items.items():
            codegen(key.vt)
            codegen(value)
        # BUILD_MAP and calling collections.OrderedDict if necessary
        if self.user_cls is collections.OrderedDict:
            return [
                create_instruction("BUILD_MAP", arg=len(self.items)),
                *create_call_function(1, False),
            ]
        # BUILD_MAP only if user_cls is dict
        else:
            return [create_instruction("BUILD_MAP", arg=len(self.items))]

    def getitem_const(self, arg: VariableTracker):
        key = ConstDictVariable._HashableTracker(arg)
        return self.items[key]

    def call_method(
        self,
        tx,
        name,
        args: "List[VariableTracker]",
        kwargs: "Dict[str, VariableTracker]",
    ) -> "VariableTracker":
        from . import (
            ConstantVariable,
            ListIteratorVariable,
            ListVariable,
            TupleVariable,
        )

        Hashable = ConstDictVariable._HashableTracker

        arg_hashable = args and is_hashable(args[0])

        if name == "__getitem__":
            assert len(args) == 1
            return self.getitem_const(args[0])
        elif name == "items":
            assert not (args or kwargs)
            return TupleVariable(
                [TupleVariable([k.vt, v]) for k, v in self.items.items()]
            )
        elif name == "keys":
            assert not (args or kwargs)
<<<<<<< HEAD
            return SetVariable(self.items.keys(), mutable_local=MutableLocal())
        elif name == "values":
            assert not (args or kwargs)
            return TupleVariable(list(self.items.values()))
=======
            return SetVariable(
                items=[
                    ConstDictVariable._key_to_var(
                        tx,
                        k,
                    )
                    for k in val.keys()
                ],
                mutable_local=MutableLocal(),
            )
        elif name == "values":
            assert not (args or kwargs)
            return TupleVariable(list(val.values()))
        elif name == "copy":
            assert not (args or kwargs)
            return self.modifed(self.items.copy(), mutable_local=MutableLocal())
>>>>>>> fe016058
        elif name == "__len__":
            assert not (args or kwargs)
            return ConstantVariable.create(len(self.items))
        elif name == "__setitem__" and arg_hashable and self.mutable_local:
            assert not kwargs and len(args) == 2
<<<<<<< HEAD
            k = Hashable(args[0])

            newval = dict(self.items)
            newval[k] = args[1]
            return tx.replace_all(self, self.clone(items=newval))
        elif name in ("pop", "get") and args[0] not in self and len(args) == 2:
            # missing item, return the default value
            return args[1]
        elif name == "pop" and arg_hashable and self.mutable_local:
            newval = dict(self.items)
            result = newval.pop(Hashable(args[0]))
            tx.replace_all(self, self.clone(items=newval))
            return result
=======
            k = ConstDictVariable.get_key(args[0])
            tx.output.side_effects.mutation(self)
            if istensor(k):
                tx.store_global_weakref(global_key_name(k), k)
            self.items[k] = args[1]
            return ConstantVariable.create(None)
        elif (
            name in ("pop", "get")
            and len(args) == 2
            and not kwargs
            and ConstDictVariable.is_valid_key(args[0])
            and ConstDictVariable.get_key(args[0]) not in self.items
        ):
            # missing item, return the default value
            return args[1]
        elif (
            name == "get"
            and len(args) == 1
            and not kwargs
            and ConstDictVariable.is_valid_key(args[0])
            and ConstDictVariable.get_key(args[0]) not in self.items
        ):
            return ConstantVariable(None)
        elif (
            name == "pop"
            and args
            and ConstDictVariable.is_valid_key(args[0])
            and self.mutable_local
        ):
            tx.output.side_effects.mutation(self)
            var = self.items.pop(ConstDictVariable.get_key(args[0]))
            return var
>>>>>>> fe016058
        elif (
            name == "update"
            and len(args) == 1
            and isinstance(args[0], ConstDictVariable)
            and self.mutable_local
        ):
<<<<<<< HEAD
            newval = dict(self.items)
            newval.update(args[0].items)
            return tx.replace_all(self, self.clone(items=newval))
        elif name in ("get", "__getattr__") and args[0] in self:
            return self.getitem_const(args[0])
        elif name == "__contains__" and len(args) == 1:
            return ConstantVariable.create(args[0] in self)
=======
            tx.output.side_effects.mutation(self)
            self.items.update(args[0].items)
            self.items.update(kwargs)  # all keys in kwargs are valid (`str`s)
            return ConstantVariable.create(None)
        elif (
            name == "update"
            and len(args) == 1
            and isinstance(
                args[0],
                (
                    ListVariable,
                    TupleVariable,
                    ListIteratorVariable,
                ),
            )
            and self.mutable_local
        ):
            tx.output.side_effects.mutation(self)
            for x in args[0].unpack_var_sequence(tx):
                k, v = x.unpack_var_sequence(tx)
                assert ConstDictVariable.is_valid_key(k)
                self.items[ConstDictVariable.get_key(k)] = v
            self.items.update(kwargs)  # all keys in kwargs are valid (`str`s)
            return ConstantVariable.create(None)
        elif (
            name in ("get", "__getattr__")
            and args
            and ConstDictVariable.is_valid_key(args[0])
            and ConstDictVariable.get_key(args[0]) in self.items
        ):
            return self.items[ConstDictVariable.get_key(args[0])]
        elif (
            name == "__contains__" and args and ConstDictVariable.is_valid_key(args[0])
        ):
            return ConstantVariable.create(
                ConstDictVariable.get_key(args[0]) in self.items
            )
>>>>>>> fe016058
        else:
            return super().call_method(tx, name, args, kwargs)

    def unpack_var_sequence(self, tx):
        return [x.vt for x in self.items.keys()]


class DefaultDictVariable(ConstDictVariable):
    def __init__(self, items, user_cls, default_factory=None, **kwargs):
        super().__init__(items, user_cls, **kwargs)
        assert user_cls is collections.defaultdict
        self.default_factory = default_factory

    def is_python_constant(self):
        # Return false for unsupported defaults. This ensures that a bad handler
        # path is not taken in BuiltinVariable for getitem.
        if self.default_factory not in [list, tuple, dict] and not self.items:
            return False
        return super().is_python_constant()

    @staticmethod
    def is_supported_arg(arg):
        if isinstance(arg, variables.BuiltinVariable):
            return arg.fn in [list, tuple, dict]
        else:
            return isinstance(arg, variables.functions.BaseUserFunctionVariable)

    def call_method(
        self,
        tx,
        name,
        args: "List[VariableTracker]",
        kwargs: "Dict[str, VariableTracker]",
    ) -> "VariableTracker":
        if name == "__getitem__":
            assert len(args) == 1

            if args[0] in self:
                return self.getitem_const(args[0])
            else:
                if self.default_factory is None:
                    raise KeyError(f"{args[0]}")
                else:
<<<<<<< HEAD
                    default_var = self.default_factory.call_function(tx, [], {})
                    super().call_method(
                        tx, "__setitem__", (args[0], default_var), kwargs
                    )
=======
                    if istensor(k):
                        tx.store_global_weakref(global_key_name(k), k)
                    default_var = self.default_factory.call_function(tx, [], {})
                    tx.output.side_effects.mutation(self)
                    self.items[k] = default_var
>>>>>>> fe016058
                    return default_var
        else:
            return super().call_method(tx, name, args, kwargs)


class SetVariable(ConstDictVariable):
    """We model a sets as dictonary with None values"""

    def __init__(
        self,
        items: List[VariableTracker],
        **kwargs,
    ):
        items = dict.fromkeys(items, SetVariable._default_value())
        super().__init__(items, **kwargs)

    @property
    def set_items(self):
        return set(self.items.keys())

    @staticmethod
    def _default_value():
        # Variable to fill in he keys of the dictinary
        return ConstantVariable.create(None)

    def as_proxy(self):
        return {k.vt.as_proxy() for k in self.set_items}

    def python_type(self):
        return set

    def as_python_constant(self):
        return {k.vt.as_python_constant() for k in self.set_items}

<<<<<<< HEAD
    def reconstruct(self, codegen):
        codegen.foreach([x.vt for x in self.set_items])
        return [create_instruction("BUILD_SET", arg=len(self.set_items))]

=======
>>>>>>> fe016058
    def call_method(
        self,
        tx,
        name,
        args: List[VariableTracker],
        kwargs: Dict[str, VariableTracker],
    ) -> "VariableTracker":
        # We foward the calls to the dictionary model
        if name == "add":
            assert not kwargs
<<<<<<< HEAD
            assert len(args) == 1
            name = "__setitem__"
            args = (args[0], SetVariable._default_value())
        elif name == "pop":
            assert not kwargs
            assert not args
            # Choose an item at random and pop it via the Dict.pop method
            result = self.set_items.pop().vt
            super().call_method(tx, name, (result,), kwargs)
            return result
        return super().call_method(tx, name, args, kwargs)
=======
            item = args[0]
            tx.output.side_effects.mutation(self)
            self._add(item)
            return ConstantVariable.create(None)
        elif name == "pop" and self.mutable_local:
            assert not kwargs
            assert not args
            tx.output.side_effects.mutation(self)
            return self.items.pop()
        elif name == "__len__":
            return ConstantVariable.create(len(self.items))
        elif name == "__contains__":
            assert len(args) == 1
            assert not kwargs
            return iter_contains(self.items, args[0], tx, check_tensor_identity=True)
        else:
            return super().call_method(tx, name, args, kwargs)
>>>>>>> fe016058

    def getitem_const(self, arg: VariableTracker):
        raise RuntimeError("Illegal to getitem on a set")


def _is_matching_transformers_cls(cls) -> bool:
    mod = sys.modules.get("transformers.file_utils")
    return mod is not None and issubclass(cls, mod.ModelOutput)


def _is_matching_diffusers_cls(cls) -> bool:
    mod = sys.modules.get("diffusers.utils")
    return mod is not None and issubclass(cls, mod.BaseOutput)


def _call_hasattr_customobj(self, tx, name: str) -> "VariableTracker":
    """Shared method between DataClassVariable and CustomizedDictVariable where items are attrs"""
    if name in self.items or hasattr(self.user_cls, name):
        return ConstantVariable(True)
    elif istype(self.mutable_local, MutableLocal) and self.source is None:
        # Something created locally can't have any extra fields on it
        return ConstantVariable(False)
    elif self.mutable_local is None and self.source:
        # Maybe add a guard
        try:
            example = tx.output.root_tx.get_example_value(self.source)
            install_guard(
                AttrSource(self.source, name).make_guard(GuardBuilder.HASATTR)
            )
            return ConstantVariable(hasattr(example, name))
        except KeyError:
            pass
    unimplemented(
        f"hasattr({self.__class__.__name__}, {name}) {self.mutable_local} {self.source}"
    )


class DataClassVariable(ConstDictVariable):
    """
    This is a bit of a hack to deal with
    transformers.file_utils.ModelOutput() from huggingface.

    ModelOutput causes trouble because it a a mix of a dataclass and a
    OrderedDict and it calls super() methods implemented in C.
    """

    # ModelOutput() excludes None, though generic datclasses don't
    include_none = False

    @staticmethod
    @functools.lru_cache(None)
    def _patch_once():
        try:
            from transformers.file_utils import ModelOutput

            for obj in ModelOutput.__dict__.values():
                if callable(obj):
                    skip_code(obj.__code__)
        except ImportError:
            pass

        try:
            from diffusers.utils import BaseOutput

            for obj in BaseOutput.__dict__.values():
                if callable(obj):
                    skip_code(obj.__code__)
        except ImportError:
            pass

    @staticmethod
    def is_matching_cls(cls):
        return _is_matching_transformers_cls(cls) or _is_matching_diffusers_cls(cls)

    @classmethod
    def is_matching_object(cls, obj):
        return cls.is_matching_cls(type(obj))

    @classmethod
    def create(cls, user_cls, args, kwargs, options):
        DataClassVariable._patch_once()

        skip_code(user_cls.__init__.__code__)
        keys = [f.name for f in dataclasses.fields(user_cls)]
        bound = inspect.signature(user_cls).bind(*args, **kwargs)
        bound.apply_defaults()
        assert set(bound.arguments.keys()) == set(keys)
        items = {}
        for key in keys:
            val = bound.arguments[key]
            key = ConstantVariable.create(key)
            if isinstance(val, VariableTracker):
                items[key] = val
            else:
                if cls.include_none:
                    assert variables.ConstantVariable.is_literal(val)
                    items[key] = variables.ConstantVariable.create(val)
                else:
                    assert val is None, f"unexpected {val}"

        if len(items) == 1 and not isinstance(items[keys[0]], variables.TensorVariable):
            unimplemented("DataClassVariable iterator constructor")
            # TODO(jansel): implement unpacking logic in ModelOutput.__post_init__

        return cls(items, user_cls, **options)

    @classmethod
    def wrap(cls, builder, obj):
        user_cls = type(obj)
        keys = [f.name for f in dataclasses.fields(user_cls)]

        excluded = []
        items = {}
        for key in keys:
            # __init__ function of a dataclass might not have yet defined the key
            if hasattr(obj, key):
                val = getattr(obj, key)
                var = builder.__class__(
                    tx=builder.tx, source=AttrSource(builder.source, key)
                )(val)
                if val is not None or cls.include_none:
                    key = ConstantVariable.create(key)
                    items[key] = var
                else:
                    excluded.append(var)
        return cls(items, user_cls)

    def __init__(self, items, user_cls, **options):
        super().__init__(items, user_cls, **options)
        assert self.is_matching_cls(user_cls)

    def as_proxy(self):
        raise NotImplementedError()

    def reconstruct(self, codegen):
        codegen.extend_output([codegen._create_load_const(self.user_cls)])
        # All the keys are just wrapped strings
        d = self.keys_as_python_constant()
        codegen.foreach(d.values())
        keys = tuple(d.keys())
        return codegen.create_call_function_kw(len(keys), keys, True)

    def call_method(
        self,
        tx,
        name,
        args: "List[VariableTracker]",
        kwargs: "Dict[str, VariableTracker]",
    ) -> "VariableTracker":
        if name == "__getitem__":
            assert not kwargs and len(args) == 1
            val = args[0]
            if val.python_type() == str:
                return self.getitem_const(val)
            else:
                return self.call_method(tx, "to_tuple", [], {}).call_method(
                    tx, "__getitem__", args, kwargs
                )
        elif name == "to_tuple":
            assert not (args or kwargs)
            return variables.TupleVariable(list(self.items.values()))
        elif name == "__setattr__":
            name = "__setitem__"
        return super().call_method(tx, name, args, kwargs)

    def var_getattr(self, tx, name: str) -> "VariableTracker":
        name_vt = ConstantVariable.create(name)
        if name_vt in self:
            return self.call_method(tx, "__getitem__", [name_vt], {})
        elif not self.include_none:
            defaults = {f.name: f.default for f in dataclasses.fields(self.user_cls)}
            if name in defaults:
                assert variables.ConstantVariable.is_literal(defaults[name])
                return variables.ConstantVariable.create(defaults[name])
        super().var_getattr(tx, name)

    call_hasattr = _call_hasattr_customobj


class CustomizedDictVariable(ConstDictVariable):
    @staticmethod
    def is_matching_cls(cls):
        # True if using default OrderedDict.__init__ and did not implement __post_init__
        if (
            issubclass(cls, collections.OrderedDict)
            and cls.__init__ is collections.OrderedDict.__init__
            and not hasattr(cls, "__post_init__")
        ):
            return True
        # hack for HF usecase:
        #   assume dataclass annotation for ModelOutput subclass
        #   assume self.create is AA to ModelOutput.__post_init__
        return _is_matching_transformers_cls(cls) or _is_matching_diffusers_cls(cls)

    @classmethod
    def is_matching_object(cls, obj):
        return cls.is_matching_cls(type(obj))

    # called from user_defined.py
    # when is_matching_cls(cls) is true
    @classmethod
    def create(cls, user_cls, args, kwargs, options):
        # avoid tracing when returning ModelOutput from forward func
        for attr_name in ("__init__", "__post_init__", "__setattr__", "__setitem__"):
            if hasattr(user_cls, attr_name):
                fn = getattr(user_cls, attr_name)
                assert callable(fn), f"expect callable attr {attr_name}"
                if hasattr(fn, "__code__"):
                    skip_code(fn.__code__)

        if dataclasses.is_dataclass(user_cls):
            # @dataclass CustomDict(a=1, b=2)
            bound = inspect.signature(user_cls).bind(*args, **kwargs)
            bound.apply_defaults()

            def make_var(x):
                if isinstance(x, VariableTracker):
                    return x
                elif ConstantVariable.is_literal(x):
                    return ConstantVariable.create(x)
                else:
                    unimplemented(
                        "expect VariableTracker or ConstantVariable.is_literal"
                    )

            items = {
                ConstantVariable.create(k): make_var(v)
                for k, v in bound.arguments.items()
            }
        elif not args:
            # CustomDict(a=1, b=2) in the general (non-dataclass) case.
            items = {ConstantVariable.create(k): v for k, v in kwargs.items()}
        elif len(args) == 1 and isinstance(args[0], ConstDictVariable) and not kwargs:
            # CustomDict({'a': 1, 'b': 2})
            items = args[0].items
        else:
            unimplemented("custom dict init with args/kwargs unimplemented")

        return cls(items, user_cls, **options)

    # called from builder.py
    @classmethod
    def wrap(cls, builder, obj):
        raise NotImplementedError()

    def __init__(self, items, user_cls, **options):
        super().__init__(items, user_cls, **options)
        assert self.is_matching_cls(user_cls)

    def as_proxy(self):
        raise NotImplementedError()

    # 'RETURN_VALUE triggered compile'
    # called from torch/_dynamo/codegen.py
    def reconstruct(self, codegen):
        codegen.extend_output([codegen._create_load_const(self.user_cls)])
        # All the keys are just wrapped strings
        d = self.keys_as_python_constant()
        codegen.foreach(d.values())
        keys = tuple(d.keys())
        return codegen.create_call_function_kw(len(keys), keys, True)

    def call_method(
        self,
        tx,
        name,
        args: "List[VariableTracker]",
        kwargs: "Dict[str, VariableTracker]",
    ) -> "VariableTracker":
        fn = getattr(self.user_cls, name)
        source = None if self.source is None else AttrSource(self.source, name)

        if hasattr(fn, "__objclass__") and fn.__objclass__ in (
            dict,
            collections.OrderedDict,
        ):
            # for python dict method without overridden
            return super().call_method(tx, name, args, kwargs)
        elif name in ("__getitem__", "to_tuple", "__setitem__", "__setattr__"):
            # for user overridden method
            return tx.inline_user_function_return(
                variables.UserFunctionVariable(fn, source=source),
                [self] + list(args),
                kwargs,
            )

        unimplemented("custom dict: call_method unimplemented name=%s", name)

    def var_getattr(self, tx, name: str) -> "VariableTracker":
        name_vt = ConstantVariable.create(name)
        if name_vt in self:
            return self.call_method(tx, "__getitem__", [name_vt], {})
        super().var_getattr(tx, name)

    call_hasattr = _call_hasattr_customobj


@functools.lru_cache(None)
def _install_PretrainedConfig_patch():
    import transformers

    # We need to monkeypatch transformers here, sadly.
    # TODO(voz): Upstream to transformers lib

    def _dynamo_overriden_transformers_eq(self, other):
        if not hasattr(other, "__dict__"):
            return False
        return self.__dict__ == other.__dict__

    transformers.configuration_utils.PretrainedConfig.__eq__ = (
        _dynamo_overriden_transformers_eq
    )


class HFPretrainedConfigVariable(VariableTracker):
    """
    Hack for HuggingFace PretrainedConfig
    """

    @staticmethod
    def is_matching_cls(cls):
        mod = sys.modules.get("transformers.configuration_utils")
        is_match = mod is not None and issubclass(cls, mod.PretrainedConfig)

        # Lazily install monkeypatch the first time we see it in dynamo
        if is_match:
            _install_PretrainedConfig_patch()
        return is_match

    @classmethod
    def is_matching_object(cls, obj):
        return cls.is_matching_cls(type(obj))

    def __init__(self, obj, **kwargs):
        super().__init__(**kwargs)
        self.obj = obj
        assert self.is_matching_cls(type(obj))

    def var_getattr(self, tx, name: str) -> "VariableTracker":
        from . import ConstantVariable

        return ConstantVariable.create(getattr(self.obj, name))

    def call_hasattr(self, tx, name: str) -> "VariableTracker":
        return variables.ConstantVariable.create(hasattr(self.obj, name))


class PythonSysModulesVariable(VariableTracker):
    """Special case for sys.modules.

    Without this we will guard on the exact set of modules imported in the
    lifetime of the python program.
    """

    def python_type(self):
        return dict

    @staticmethod
    def reconstruct(self, codegen):
        codegen.extend_output(
            [
                codegen.create_load_python_module(sys, True),
                codegen.create_load_attr("modules"),
            ]
        )

    def call_method(
        self, tx, name, args: List[VariableTracker], kwargs: Dict[str, VariableTracker]
    ):
        from .builder import VariableBuilder

        if name == "__getitem__":
            return self.call_getitem(tx, *args, **kwargs)
        elif name == "get":
            return self.call_get(tx, *args, **kwargs)
        elif name == "__contains__":
            return self.call_contains(tx, *args, **kwargs)

        # Fallback to dict implementation
        real_dict = VariableBuilder(tx, self.source)(sys.modules)
        return real_dict.call_method(tx, name, args, kwargs)

    def _contains_helper(self, tx, key: VariableTracker):
        k = key.as_python_constant()
        has_key = k in sys.modules
        install_guard(
            self.make_guard(
                functools.partial(GuardBuilder.DICT_CONTAINS, key=k, invert=not has_key)
            )
        )
        return k, has_key

    def call_contains(self, tx, key: VariableTracker):
        k, has_key = self._contains_helper(tx, key)
        return ConstantVariable.create(value=has_key)

    def call_get(
        self, tx, key: VariableTracker, default: Optional[VariableTracker] = None
    ):
        from .builder import VariableBuilder

        k, has_key = self._contains_helper(tx, key)

        if has_key:
            return VariableBuilder(
                tx,
                GetItemSource(self.source, k),
            )(sys.modules[k])

        if default is not None:
            return default

        return ConstantVariable.create(value=None)

    def call_getitem(self, tx, key: VariableTracker):
        from .builder import VariableBuilder

        k, has_key = self._contains_helper(tx, key)
        return VariableBuilder(
            tx,
            GetItemSource(self.source, k),
        )(sys.modules[k])<|MERGE_RESOLUTION|>--- conflicted
+++ resolved
@@ -14,15 +14,9 @@
 from ..eval_frame import skip_code
 
 from ..exc import unimplemented
-<<<<<<< HEAD
 from ..guards import GuardBuilder, install_guard
 from ..source import AttrSource, GetItemSource
-from ..utils import specialize_symnode
-=======
-from ..guards import GuardBuilder, install_guard, make_dupe_guard
-from ..source import AttrSource, GetItemSource, GlobalWeakRefSource
-from ..utils import global_key_name, istensor, istype, iter_contains
->>>>>>> fe016058
+from ..utils import istype, specialize_symnode
 from .base import MutableLocal, VariableTracker
 from .constant import ConstantVariable
 
@@ -216,100 +210,44 @@
             )
         elif name == "keys":
             assert not (args or kwargs)
-<<<<<<< HEAD
             return SetVariable(self.items.keys(), mutable_local=MutableLocal())
         elif name == "values":
             assert not (args or kwargs)
             return TupleVariable(list(self.items.values()))
-=======
-            return SetVariable(
-                items=[
-                    ConstDictVariable._key_to_var(
-                        tx,
-                        k,
-                    )
-                    for k in val.keys()
-                ],
-                mutable_local=MutableLocal(),
-            )
-        elif name == "values":
-            assert not (args or kwargs)
-            return TupleVariable(list(val.values()))
         elif name == "copy":
             assert not (args or kwargs)
             return self.modifed(self.items.copy(), mutable_local=MutableLocal())
->>>>>>> fe016058
         elif name == "__len__":
             assert not (args or kwargs)
             return ConstantVariable.create(len(self.items))
         elif name == "__setitem__" and arg_hashable and self.mutable_local:
             assert not kwargs and len(args) == 2
-<<<<<<< HEAD
             k = Hashable(args[0])
 
+            tx.output.side_effects.mutation(self)
             newval = dict(self.items)
             newval[k] = args[1]
-            return tx.replace_all(self, self.clone(items=newval))
-        elif name in ("pop", "get") and args[0] not in self and len(args) == 2:
+            return ConstantVariable.create(None)
+        elif name in ("pop", "get") and len(args) in (1, 2) and args[0] not in self:
             # missing item, return the default value
-            return args[1]
+            if len(args) == 1:
+                return ConstantVariable(None)
+            else:
+                return args[1]
         elif name == "pop" and arg_hashable and self.mutable_local:
-            newval = dict(self.items)
-            result = newval.pop(Hashable(args[0]))
-            tx.replace_all(self, self.clone(items=newval))
-            return result
-=======
-            k = ConstDictVariable.get_key(args[0])
             tx.output.side_effects.mutation(self)
-            if istensor(k):
-                tx.store_global_weakref(global_key_name(k), k)
-            self.items[k] = args[1]
-            return ConstantVariable.create(None)
-        elif (
-            name in ("pop", "get")
-            and len(args) == 2
-            and not kwargs
-            and ConstDictVariable.is_valid_key(args[0])
-            and ConstDictVariable.get_key(args[0]) not in self.items
-        ):
-            # missing item, return the default value
-            return args[1]
-        elif (
-            name == "get"
-            and len(args) == 1
-            and not kwargs
-            and ConstDictVariable.is_valid_key(args[0])
-            and ConstDictVariable.get_key(args[0]) not in self.items
-        ):
-            return ConstantVariable(None)
-        elif (
-            name == "pop"
-            and args
-            and ConstDictVariable.is_valid_key(args[0])
-            and self.mutable_local
-        ):
-            tx.output.side_effects.mutation(self)
-            var = self.items.pop(ConstDictVariable.get_key(args[0]))
-            return var
->>>>>>> fe016058
+            return self.items.pop(Hashable(args[0]))
         elif (
             name == "update"
             and len(args) == 1
             and isinstance(args[0], ConstDictVariable)
             and self.mutable_local
         ):
-<<<<<<< HEAD
-            newval = dict(self.items)
-            newval.update(args[0].items)
-            return tx.replace_all(self, self.clone(items=newval))
-        elif name in ("get", "__getattr__") and args[0] in self:
-            return self.getitem_const(args[0])
-        elif name == "__contains__" and len(args) == 1:
-            return ConstantVariable.create(args[0] in self)
-=======
-            tx.output.side_effects.mutation(self)
             self.items.update(args[0].items)
-            self.items.update(kwargs)  # all keys in kwargs are valid (`str`s)
+            # all keys in kwargs are valid (`str`s)
+            kwargs = {ConstantVariable.create(k): v for k, v in kwargs.items()}
+            self.items.update(kwargs)
+
             return ConstantVariable.create(None)
         elif (
             name == "update"
@@ -325,26 +263,18 @@
             and self.mutable_local
         ):
             tx.output.side_effects.mutation(self)
-            for x in args[0].unpack_var_sequence(tx):
-                k, v = x.unpack_var_sequence(tx)
-                assert ConstDictVariable.is_valid_key(k)
-                self.items[ConstDictVariable.get_key(k)] = v
+            items = dict(
+                x.unpack_var_sequence(tx) for x in args[0].unpack_var_sequence(tx)
+            )
+            self.items.update(items)
+            kwargs = {ConstantVariable.create(k): v for k, v in kwargs.items()}
             self.items.update(kwargs)  # all keys in kwargs are valid (`str`s)
             return ConstantVariable.create(None)
-        elif (
-            name in ("get", "__getattr__")
-            and args
-            and ConstDictVariable.is_valid_key(args[0])
-            and ConstDictVariable.get_key(args[0]) in self.items
-        ):
-            return self.items[ConstDictVariable.get_key(args[0])]
-        elif (
-            name == "__contains__" and args and ConstDictVariable.is_valid_key(args[0])
-        ):
-            return ConstantVariable.create(
-                ConstDictVariable.get_key(args[0]) in self.items
-            )
->>>>>>> fe016058
+
+        elif name in ("get", "__getattr__") and args[0] in self:
+            return self.getitem_const(args[0])
+        elif name == "__contains__" and len(args) == 1:
+            return ConstantVariable.create(args[0] in self)
         else:
             return super().call_method(tx, name, args, kwargs)
 
@@ -388,18 +318,10 @@
                 if self.default_factory is None:
                     raise KeyError(f"{args[0]}")
                 else:
-<<<<<<< HEAD
                     default_var = self.default_factory.call_function(tx, [], {})
                     super().call_method(
                         tx, "__setitem__", (args[0], default_var), kwargs
                     )
-=======
-                    if istensor(k):
-                        tx.store_global_weakref(global_key_name(k), k)
-                    default_var = self.default_factory.call_function(tx, [], {})
-                    tx.output.side_effects.mutation(self)
-                    self.items[k] = default_var
->>>>>>> fe016058
                     return default_var
         else:
             return super().call_method(tx, name, args, kwargs)
@@ -434,13 +356,10 @@
     def as_python_constant(self):
         return {k.vt.as_python_constant() for k in self.set_items}
 
-<<<<<<< HEAD
     def reconstruct(self, codegen):
         codegen.foreach([x.vt for x in self.set_items])
         return [create_instruction("BUILD_SET", arg=len(self.set_items))]
 
-=======
->>>>>>> fe016058
     def call_method(
         self,
         tx,
@@ -451,7 +370,6 @@
         # We foward the calls to the dictionary model
         if name == "add":
             assert not kwargs
-<<<<<<< HEAD
             assert len(args) == 1
             name = "__setitem__"
             args = (args[0], SetVariable._default_value())
@@ -463,25 +381,6 @@
             super().call_method(tx, name, (result,), kwargs)
             return result
         return super().call_method(tx, name, args, kwargs)
-=======
-            item = args[0]
-            tx.output.side_effects.mutation(self)
-            self._add(item)
-            return ConstantVariable.create(None)
-        elif name == "pop" and self.mutable_local:
-            assert not kwargs
-            assert not args
-            tx.output.side_effects.mutation(self)
-            return self.items.pop()
-        elif name == "__len__":
-            return ConstantVariable.create(len(self.items))
-        elif name == "__contains__":
-            assert len(args) == 1
-            assert not kwargs
-            return iter_contains(self.items, args[0], tx, check_tensor_identity=True)
-        else:
-            return super().call_method(tx, name, args, kwargs)
->>>>>>> fe016058
 
     def getitem_const(self, arg: VariableTracker):
         raise RuntimeError("Illegal to getitem on a set")
