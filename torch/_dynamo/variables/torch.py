--- conflicted
+++ resolved
@@ -53,12 +53,9 @@
     torch._C.DisableTorchFunctionSubclass,
     torch._functorch.vmap.vmap_increment_nesting,
     torch._functorch.eager_transforms.grad_increment_nesting,
-<<<<<<< HEAD
     torch._functorch.eager_transforms.jvp_increment_nesting,
     torch.autograd.forward_ad._set_fwd_grad_enabled,
     torch.autograd.forward_ad.dual_level,
-=======
->>>>>>> 81dbc487
     torch._functorch.eager_transforms.enable_inplace_requires_grad,
     torch.amp.autocast_mode.autocast,
     torch.autograd.grad_mode.enable_grad,
@@ -183,10 +180,7 @@
     ) -> "VariableTracker":
         from . import (
             DisabledSavedTensorsHooksVariable,
-<<<<<<< HEAD
             DualLevelContextManager,
-=======
->>>>>>> 81dbc487
             GradIncrementNestingCtxManagerVariable,
             GradInplaceRequiresGradCtxManagerVariable,
             GradModeVariable,
@@ -256,7 +250,6 @@
                 tx,
                 [guard_if_dyn(x) for x in args],
             )
-<<<<<<< HEAD
         elif self.value is torch._functorch.eager_transforms.jvp_increment_nesting:
             assert len(args) == 0
             return JvpIncrementNestingCtxManagerVariable.create(tx)
@@ -269,8 +262,6 @@
         elif self.value is torch.autograd.forward_ad.dual_level:
             assert len(args) == 0
             return DualLevelContextManager.create(tx)
-=======
->>>>>>> 81dbc487
         elif self.value is torch._functorch.eager_transforms.grad_increment_nesting:
             assert len(args) == 0
             return GradIncrementNestingCtxManagerVariable.create(tx)
