--- conflicted
+++ resolved
@@ -106,12 +106,7 @@
 
         if isinstance(obj, staticmethod):
             func = obj.__get__(self.value)
-<<<<<<< HEAD
-
-            if source is not None and trace_rules.lookup(func) is not None:
-=======
             if source is not None:
->>>>>>> 1fa2a475
                 return trace_rules.lookup(func).create_with_source(func, source=source)
             else:
                 return trace_rules.lookup(func)(func)
