# mypy: ignore-errors

import contextlib
import functools
import logging
import opcode
import sys
import types

from typing import Dict, List, Optional, TYPE_CHECKING

if TYPE_CHECKING:
    from torch._dynamo.variables.lists import RangeIteratorVariable
    from ..bytecode_transformation import Instruction

import torch._C
import torch.fx
import torch.nn
import torch.onnx.operators
from torch._dynamo.exc import TorchDynamoException
from torch._dynamo.utils import deepcopy_to_fake_tensor, get_fake_value, get_real_value
from torch._dynamo.variables.base import VariableTracker
from torch._dynamo.variables.builtin import BuiltinVariable
from torch._dynamo.variables.functions import UserFunctionVariable
from torch._dynamo.variables.tensor import SymNodeVariable
from torch._guards import Source
from torch.fx.passes.shape_prop import _extract_tensor_metadata
from torch.utils import _pytree as pytree

from ..exc import (
    UncapturedHigherOrderOpError,
    unimplemented,
    Unsupported,
    UserError,
    UserErrorType,
)
from ..source import AttrSource, FSDPNNModuleSource, GetItemSource, NNModuleSource
from ..utils import proxy_args_kwargs
from .dicts import ConstDictVariable
from .lists import ListVariable, TupleVariable
from .nn_module import NNModuleVariable, UnspecializedNNModuleVariable


log = logging.getLogger(__name__)


def raise_hard_error_if_graph_break(reason):
    def deco(fn):
        @functools.wraps(fn)
        def graph_break_as_hard_error(*args, **kwargs):
            try:
                return fn(*args, **kwargs)
            except Unsupported as e:
                msg = " Scroll up to find out what causes the graph break."
                raise UncapturedHigherOrderOpError(reason + msg) from e

        return graph_break_as_hard_error

    return deco


@contextlib.contextmanager
def dynamo_enable_grad(tx, enable=True):
    from . import GradModeVariable

    org_value = torch.is_grad_enabled()
    try:
        GradModeVariable.create(tx, enable, initialized=True)
        yield
    finally:
        GradModeVariable.create(tx, org_value, initialized=True)


def only_consist_of(var, types, allow_none=False):
    if isinstance(var, types):
        return True
    if allow_none and var.is_python_constant() and var.as_python_constant() is None:
        return True
    if isinstance(var, (TupleVariable, ListVariable)):
        return all(only_consist_of(item, types, allow_none) for item in var.items)
    if isinstance(var, ConstDictVariable):
        return all(
            only_consist_of(item, types, allow_none) for item in var.items.values()
        )
    return False


# A more read-able syntax sugar for creating a UserFunctionVariable for f
# and run call_function on it. Make it return a function to preserve the calling
# convention of the original f.
def _make_inlined(tx, f):
    assert callable(f), "Expect f to be a python callable."

    def inline_call(*args, **kwargs):
        return UserFunctionVariable(f).call_function(tx, args, kwargs)

    return inline_call


def _call_function_and_unflatten_output(tx, fn, args, kwargs, ret_vt, ret_treespec):
    from .builder import wrap_fx_proxy

    flat_example_value = pytree.tree_map_only(
        torch.fx.Proxy,
        lambda a: a.node.meta["example_value"],
        ret_vt.as_proxy(),
    )

    # Store the invocation as a call
    flat_variable = wrap_fx_proxy(
        tx=tx,
        proxy=tx.output.create_proxy(
            "call_function",
            fn,
            args=args,
            kwargs=kwargs,
        ),
        example_value=flat_example_value,
    )

    # Transform variable back into a list (previously made into a tuple by
    # speculate_subgraph function) so as to respect the pytree API typing.
    flat_list_variable = BuiltinVariable(list).call_function(tx, [flat_variable], {})
    return (
        _make_inlined(tx, pytree.tree_unflatten)(flat_list_variable, ret_treespec)
        if ret_treespec
        else flat_variable
    )


def _assert_tensors_nonaliasing(inputs, outputs):
    input_tensor_ids = {
        id(t) for t in pytree.tree_leaves(inputs) if isinstance(t, torch.Tensor)
    }
    output_tensor_ids = {
        id(t) for t in pytree.tree_leaves(outputs) if isinstance(t, torch.Tensor)
    }
    assert input_tensor_ids.isdisjoint(
        output_tensor_ids
    ), "inputs to function body cannot alias outputs"


def validate_args_and_maybe_create_graph_inputs(
    sub_args,
    tracer,
    tx,
    set_subgraph_inputs,
    description,
):
    from . import AutogradFunctionContextVariable, ConstantVariable, EnumVariable
    from .builder import wrap_fx_proxy_cls

    assert tracer.parent is not None

    if set_subgraph_inputs == "flatten_manual":
        flat_args, tree_spec = _make_inlined(tx, pytree.tree_flatten)(
            ListVariable(sub_args)
        ).unpack_var_sequence(tx)

        flat_inputs = validate_args_and_maybe_create_graph_inputs(
            flat_args.unpack_var_sequence(tx),
            tracer,
            tx,
            set_subgraph_inputs="manual",
            description=description,
        )

        return _make_inlined(tx, pytree.tree_unflatten)(
            ListVariable(flat_inputs), tree_spec
        ).unpack_var_sequence(tx)
    else:
        args = []
        for a in sub_args:
            assert isinstance(a, VariableTracker)
            if set_subgraph_inputs == "automatic":
                args.append(a)
                continue

            if isinstance(a, (ConstantVariable, EnumVariable)):
                # This arg is not used in the body of the higher order op.
                # Currently, this new input is added to make the calls
                # happy, which expect a fixed number of arguments. In
                # future, we can clean this up.
                tracer.create_graph_input("const")
                new_arg = a
            # Weird special case, we probably want to delete it or fold it
            # into the next case (of `a` being placeable into a graph)
            elif isinstance(a, AutogradFunctionContextVariable):
                tracer.create_graph_input(a.as_proxy().node.name)
                new_arg = a
            # If `a` can be put into a graph
            elif a.maybe_fx_node() is not None:
                node = a.maybe_fx_node()
                new_proxy = tracer.create_graph_input(node.name)
                example_value = (
                    node.meta["example_value"] if "example_value" in node.meta else None
                )
                new_arg = wrap_fx_proxy_cls(
                    target_cls=type(a),
                    tx=tx,
                    proxy=new_proxy,
                    example_value=example_value,
                )
            # If `a` cannot be put into a graph
            else:
                # HOPs work much better if they use speculate_subgraph(set_subgraph_inputs="automatic").
                raise unimplemented(
                    f"{description} with body that accepts non-Tensors as input. "
                    f"Got: {a.python_type()}"
                )
            args.append(new_arg)
        return args


# This helper function is used to make sure two graphs share the same input signature. For example,
# in torch.cond, two branches might lift different set of tensors as inputs. This function helps to
# dedup the inputs and modify the graphs to take the same set of inputs.
def _merge_graph_inputs(
    l_graph, l_lifted_freevars, l_name, r_graph, r_lifted_freevars, r_name
):
    def dedup_and_sort_lifted_freevars(l_lifted_freevars, r_lifted_freevars):
        # The nn module attributes are guaranteed to be registered into the top-level graph module during
        # higher order op speculation. Therefore, get_attr nodes in two branches with the same
        # target refer to the same attribute and we can safely deduplicate them with their target.
        #
        # Note: ideally, dynamo should just create a single proxy for the same attribute of a nn module. But
        # true_branch and false_branch belong to two separate tracing contexts, they may register the same
        # attribute to top level seperately. This creates two get_attr proxies for the same attribute
        # that have different meta data such as stack_trace (one stack trace for the true_branch,
        # and the other for false_branch). It seems better to discard the proxy explicitly in cond
        # than make dynamo create a single proxy for the same get_attr target.
        def shared_getattrs(l_lifted_proxies, r_lifted_proxies):
            true_targets = {
                proxy.node.target: proxy
                for proxy in l_lifted_proxies
                if proxy.node.op == "get_attr"
            }
            l_shared_getattrs = {}
            r_shared_getattrs = {}

            for false_proxy in r_lifted_proxies:
                if (
                    false_proxy.node.op == "get_attr"
                    and false_proxy.node.target in true_targets
                ):
                    true_proxy = true_targets[false_proxy.node.target]
                    l_shared_getattrs[true_proxy] = true_proxy
                    r_shared_getattrs[false_proxy] = true_proxy
            return l_shared_getattrs, r_shared_getattrs

        l_shared_getattrs, r_shared_getattrs = shared_getattrs(
            l_lifted_freevars.keys(), r_lifted_freevars.keys()
        )

        l_shared_freevars = (l_lifted_freevars.keys() & r_lifted_freevars.keys()).union(
            l_shared_getattrs.keys()
        )
        r_shared_freevars = (l_lifted_freevars.keys() & r_lifted_freevars.keys()).union(
            r_shared_getattrs.keys()
        )
        unique_l_freevars = l_lifted_freevars.keys() - l_shared_freevars
        unique_r_freevars = r_lifted_freevars.keys() - r_shared_freevars

        def _sort_by_name(vars):
            return sorted(vars, key=lambda var: var.node.name)

        return (
            list(_sort_by_name(list(l_shared_freevars))),
            list(_sort_by_name(list(r_shared_freevars))),
            list(_sort_by_name(list(unique_l_freevars))),
            list(_sort_by_name(list(unique_r_freevars))),
        )

    (l_shared, r_shared, unique_l, unique_r) = dedup_and_sort_lifted_freevars(
        l_lifted_freevars, r_lifted_freevars
    )

    # Let's say we capture cond(pred, true_fn, false_fn, (x,))
    # With set_graph_input set to automatic,
    # true_fn has lifted variables x, a, b, c
    # false_fn has lifted variables x, a, b, d
    # Then fixup_branch_inps make sure both branches have the same signature, i.e.:
    # - true_fn(x, a, b, c_true_branch, d_false_branch)
    # - false_fn(x, a, b, c_true_branch, d_false_branch)
    #
    # More formally, the signature has three parts in the following order:
    # 1. used in both branches: x, a, b
    # 2. only used in true branches: c, suffixed with _true_branch
    # 3. only used in false branches: d, suffixed with _false_branch
    # Within each part, we re-order the nodes by name to have a derterministic ordering for testing.
    def fixup_branch_inps(graph, lifted_freevars, shared, unique_l, unique_r):
        def _insert_or_replace_phs(new_args, name_suffix):
            for arg in new_args:
                new_ph = graph.placeholder(arg.node.name + name_suffix)
                # Override with new_ph if there exists a old placeholder.
                if arg in lifted_freevars:
                    old_ph = lifted_freevars[arg].node
                    old_ph.replace_all_uses_with(new_ph)
                    # replace_all_uses_with doesn't clean users. Clean it mannually so that we could erase it.
                    old_ph.users = {}
                    graph.erase_node(old_ph)

        first_not_ph_node = next(
            node for node in graph.nodes if node.op != "placeholder"
        )
        with graph.inserting_before(first_not_ph_node):
            _insert_or_replace_phs(shared, "")
            _insert_or_replace_phs(unique_l, "_" + l_name)
            _insert_or_replace_phs(unique_r, "_" + r_name)

    fixup_branch_inps(l_graph, l_lifted_freevars, l_shared, unique_l, unique_r)
    fixup_branch_inps(r_graph, r_lifted_freevars, r_shared, unique_l, unique_r)
    return l_graph, r_graph, l_shared, r_shared, unique_l, unique_r


# See NOTE [HigherOrderOperator tracing design] for details of the design
def speculate_subgraph(
    tx,
    f,
    sub_args,
    sub_kwargs,
    description,
    *,
    # source_target is the .value of HigherOrderOpVariable and is the
    # target of the proxy that we created for the higherOrderOperator.
    source_target=None,
    always_restore=False,
    enable_grad=None,
    # NOTE [argument `set_subgraph_inputs`]
    # set_subgraph_inputs controls what how to construct subgraphs' placeholders from sub_args.
    # 1. if your HOP supports arbitrary inputs, use set_subtraph_inputs="automatic" (most recommended).
    # 2. if your HOP supports only Tensor and symnode inputs, use set_subgraph_inputs="flatten_manual" (recommended).
    # If sub_args contain Pytree structure (e.g. dict/list/tuple/set), the sub_args will be flattened first.
    # Then the flattend args are manually set as subgraph's placeholders.
    # 3. if your HOP must preserve inputs that are not tensor or symnode as placeholders e.g. AutogradFunctionContextVariable
    # use set_subgraph_inputs="manual" (not recommended). We do not recommend it in general because it has the
    # restriction that user need to manually control how to create placeholders and VariableTrackers for the args.
    set_subgraph_inputs="automatic",
    restore_side_effects=True,
    should_flatten_outputs=False,
    # Pass in an originating tracer - this is needed for preserving context
    # across fwd-bwd for autograd.Function
    tracer=None,
    # Allow ConstantVariable return values in the output. Default only allows Tensors.
    allow_constant_outputs=False,
    log_error_on_graph_break=True,
):
    if sub_kwargs is None:
        sub_kwargs = {}

    assert set_subgraph_inputs in {
        "automatic",
        "flatten_manual",
        "manual",
    }, "Please use one of the supported set_subgraph_inputs options."

    # See NOTE [Temporary argument `set_subgraph_inputs`]
    if sub_kwargs and set_subgraph_inputs != "automatic":
        unimplemented("Use `set_subgraph_inputs=automatic` when passing `sub_kwargs`.")

    try:
        f, sub_args, sub_kwargs = VariableTracker.apply(
            # ensure guards on args get installed in parent subgraph
            lambda x: x.realize(),
            (f, sub_args, sub_kwargs),
        )

        with tx.output.subtracer(source_target, tracer) as subtracer:
            args = validate_args_and_maybe_create_graph_inputs(
                sub_args, subtracer, tx, set_subgraph_inputs, description
            )

            validate_args_and_maybe_create_graph_inputs(
                sub_kwargs.values(),
                subtracer,
                tx,
                set_subgraph_inputs="automatic",
                description=description,
            )

            autograd_ctx = (
                dynamo_enable_grad(tx, enable_grad)
                if enable_grad is not None
                else contextlib.nullcontext()
            )

            # For handling side effects, we can make an argument that we don't
            # have to do anything here. The side effects infra does a good job
            # of graph breaking if we mutate any nonlocal or global variable
            # while subtracing. As a result if tracing succeeds, side effects
            # data structure will only contain read-only data structures that
            # are put there for tracking purposes.
            # But on the other hand, there is an argument that if we ever write
            # a new side effect in Dynamo which does not go through the side
            # effect infra, we can end up in bad state.
            # Therefore we restore the side effects after tracing. The catch is
            # that we have to special handle tensor variables. If we have seen a
            # nonlocal variable tensor during subtracing, we want to keep a
            # track of that tensor, so that later subtracing or the root tracer
            # itself does not create a new proxy for the already observed tensor
            # variable.
            if restore_side_effects:
                prev_side_effects = tx.output.side_effects.clone()

            with autograd_ctx:
                output = f.call_function(tx, args, sub_kwargs)

            if restore_side_effects:
                new_side_effects = tx.output.side_effects.clone()
                prev_side_effects.track_tensor_variables_from_runahead_side_effects(
                    new_side_effects
                )
                tx.output.side_effects = prev_side_effects

            treespec = None
            if should_flatten_outputs:
                # Flatten the speculated subgraph output.
                output, treespec = _make_inlined(tx, pytree.tree_flatten)(
                    output
                ).unpack_var_sequence(tx)
                # Actually, transform the list (returned by flatten) into a tuple
                # for dynamo consistency.
                output = BuiltinVariable(tuple).call_function(tx, [output], {})

            # Register output to graph
            # Modeled off of compile_and_call_fx_graph
            # TODO: support pytree output
            # We check always_restore because we dont use the output or side effects of always_restore code,
            # like bwd.
            if always_restore:
                # Nothing left to do here
                return (output, treespec), tx.output.graph, subtracer.lifted_freevars
            else:
                from . import ConstantVariable, TensorVariable

                if not only_consist_of(
                    output,
                    (TensorVariable, ConstantVariable, SymNodeVariable)
                    if allow_constant_outputs
                    else (TensorVariable, SymNodeVariable),
                    allow_none=True,
                ):
                    unimplemented(
                        "HigherOrderOperator body's output must consist of tensors only"
                    )

                # The output proxies might not belong to this SubgraphTracer
                # (if they are free variables that were never lifted)
                # so lift them here.
                output_proxies = output.as_proxy()
                output_proxies = pytree.tree_map(
                    subtracer.maybe_lift_tracked_freevar_to_input, output_proxies
                )

                tx.output.create_node(
                    "output",
                    "output",
                    (subtracer.create_arg((output_proxies,))),
                    {},
                )
                graph = tx.output.graph
                graph.lint()
                lifted_freevars = subtracer.lifted_freevars

                return (
                    (output, treespec),
                    graph,
                    lifted_freevars,
                )

    except Unsupported as ex:
        f_name = f"{type(f).__name__}"
        if isinstance(f, UserFunctionVariable):
            f_name = f.get_name()
        msg = (
            f"speculate_subgraph: while introspecting {description}, we were unable "
            f"to trace function `{f_name}` into a single graph. This means "
            f"that Dynamo was unable to prove safety for this API and will "
            f"fall back to eager-mode PyTorch, which could lead to a slowdown."
        )
<<<<<<< HEAD
        if log_error_on_graph_break:
            log.warning(msg)
            log.exception(ex)
        raise Unsupported(
            f"{msg} Scroll up for the stack trace "
            f"of the initial exception. The reason was: {ex.msg}"
        ) from ex
=======
        log.info(msg)
        log.info(ex)
        raise ex
>>>>>>> 3f4dd9bf


def make_attr(tx, name):
    node = tx.output.create_proxy(
        "get_attr",
        name,
        (),
        {},
    )
    return node


def add_subgraph(tx, source, name, gm):
    next_name = None
    i = 0
    while not next_name:
        candidate = f"{name}_{i}"
        if candidate in tx.output.nn_modules:
            i += 1
        else:
            next_name = candidate

    gm.__name__ = next_name
    if source.guard_source().is_fsdp_module():
        src = FSDPNNModuleSource(GetItemSource(source, next_name))
    else:
        src = NNModuleSource(GetItemSource(source, next_name))
    gm.torchdynamo_force_dynamic = False
    tx.output.register_attr_or_module(gm, next_name, source=src)
    return next_name


class TorchHigherOrderOperatorVariable(VariableTracker):
    def __init__(self, value, source: Optional[Source] = None, **kwargs):
        super().__init__(**kwargs)
        self.value = value
        self.source = source

    @staticmethod
    def make(value, source=None, **kwargs):
        if value.__name__ == "cond":
            return CondHigherOrderVariable(value, source, **kwargs)
        elif value.__name__ == "while_loop":
            return WhileLoopHigherOrderVariable(value, source, **kwargs)
        elif value.__name__ in ("map", "map_impl"):
            return MapHigherOrderVariable(value, source, **kwargs)
        elif value.__name__ == "executorch_call_delegate":
            return ExecutorchCallDelegateHigherOrderVariable(value, source, **kwargs)
        elif value.__name__ == "out_dtype":
            return OutDtypeHigherOrderVariable(value, source, **kwargs)
        elif value is torch._functorch.eager_transforms.grad_impl:
            return FunctorchGradHigherOrderVariable(value, source, **kwargs)
        elif value.__name__ == "wrap":
            return WrapHigherOrderVariable(value, source, **kwargs)
        elif value.__name__ in (
            "wrap_activation_checkpoint",
            "tag_activation_checkpoint",
        ):
            return CheckpointHigherOrderVariable(value, source, **kwargs)
        elif value.__name__ == "_export_tracepoint":
            return ExportTracepointHigherOrderVariable(value, source, **kwargs)
        elif value.__name__ == "trace_wrapped":
            return TraceWrappedHigherOrderOperatorVariable(value, source, **kwargs)
        elif value.__name__ == "strict_mode":
            return StrictModeHigherOrderVariable(value, source, **kwargs)
        else:
            unimplemented(f"HigherOrderOperator {value.__name__}")

    def call_function(
        self, tx, args: List[VariableTracker], kwargs: Dict[str, VariableTracker]
    ) -> VariableTracker:
        unimplemented(f"HigherOrderOperator {self.value.__name__}")


class CondHigherOrderVariable(TorchHigherOrderOperatorVariable):
    @raise_hard_error_if_graph_break(
        reason="Cond doesn't work unless it is captured completely with torch.compile."
    )
    def call_function(
        self, tx, args: "List[VariableTracker]", kwargs: "Dict[str, VariableTracker]"
    ) -> "VariableTracker":
        from . import (
            ConstantVariable,
            ListVariable,
            NestedUserFunctionVariable,
            TensorVariable,
            UserFunctionVariable,
        )

        args, kwargs = VariableTracker.apply(lambda x: x.realize(), (args, kwargs))

        for i, k in enumerate(["pred", "true_fn", "false_fn", "operands"]):
            if v := kwargs.pop(k, None):
                assert i == len(
                    args
                ), "did not provide the right number of non-keyword args"
                args.append(v)

        if kwargs:
            unimplemented(f"torch.cond: Got unexpected kwargs: {list(kwargs.keys())}")

        # TODO(voz): Support fake tensor dispatch for recursive
        # ops - see torch/dispatch/_dispatcher.py
        if len(args) != 4:
            unimplemented(
                f"Expected 4 arguments but got {len(args)}.\n"
                f"Usage: cond(pred, true_fn, false_fn, operands)",
            )
        # predicate
        if type(args[0]) not in (ConstantVariable, TensorVariable, SymNodeVariable):
            unimplemented(
                f"Expected pred to be bool or a boolean tensor with single "
                f"item but got {str(type(args[0]))} "
                f"with original python type {str(args[0].python_type())}.",
            )

        # operands
        if not isinstance(args[3], (ListVariable, TupleVariable)):
            unimplemented(
                f"Expected a tuple but got {args[3].python_type()}",
            )
        operands = args[3].unpack_var_sequence(tx)
        if not only_consist_of(args[3], (TensorVariable,)):
            unimplemented(
                "Expect operands to be a tuple of pytrees that only consists of tensor leaves."
            )

        # branches
        assert isinstance(
            args[1],
            (
                UserFunctionVariable,
                NestedUserFunctionVariable,
                NNModuleVariable,
                UnspecializedNNModuleVariable,
            ),
        ), str(
            type(args[1])
        )  # true_fn

        assert isinstance(
            args[2],
            (
                UserFunctionVariable,
                NestedUserFunctionVariable,
                NNModuleVariable,
                UnspecializedNNModuleVariable,
            ),
        ), str(
            type(args[2])
        )  # false_fn

        # Our strategy for tracing the true/false branches of cond
        # are to checkpoint our graphstate, run the true branch,
        # roll it back to the checkpoint, and run the false
        # branch, and then merge the graphstates.  Well, perhaps
        # "merge" is too strong a word: we mostly assert that
        # the resulting graphstates have to be the same.
        #
        # We only permit guards to diverge (we union the guards from
        # both branches).  In particular, this means that side
        # effects are NOT permitted inside true/false branches; this
        # would be difficult to implement, because of the path
        # explosion problem.

        def speculate_branch(branch):
            # NB: 0 is predicate
            ix = 1 if branch else 2
            # TODO: Support kwargs
            (
                (ret_val, ret_treespec),
                ret_graph,
                ret_lifted_freevars,
            ) = speculate_subgraph(
                tx,
                args[ix],
                operands,
                {},
                "cond",
                source_target=self.value,
                should_flatten_outputs=True,
            )

            if not only_consist_of(ret_val, (TensorVariable,)):
                unimplemented(
                    "Expected branches to return a possibly nested list/tuple/dict of tensors but it consists of non tensors.",
                )
            return ret_val, ret_treespec, ret_graph, ret_lifted_freevars

        (true_r, true_treespec, true_graph, true_lifted_freevars) = speculate_branch(
            True
        )
        true_nn_modules = dict(tx.output.nn_modules)

        (
            false_r,
            false_treespec,
            false_graph,
            false_lifted_freevars,
        ) = speculate_branch(False)
        false_nn_modules = dict(tx.output.nn_modules)

        same_treespec = _make_inlined(tx, pytree.TreeSpec.__eq__)(
            true_treespec, false_treespec
        )
        if not same_treespec.as_python_constant():
            unimplemented("Expected branches to return the same pytree structure.")

        def diff_meta(tensor_vars1, tensor_vars2):
            assert all(
                isinstance(var, TensorVariable) for var in tensor_vars1 + tensor_vars2
            )
            all_diffs = []
            for i, (var1, var2) in enumerate(zip(tensor_vars1, tensor_vars2)):
                # We check the meta data associated with meta["example_value"]
                meta1 = _extract_tensor_metadata(
                    var1.proxy.node.meta["example_value"], include_contiguity=False
                )
                meta2 = _extract_tensor_metadata(
                    var2.proxy.node.meta["example_value"], include_contiguity=False
                )
                if meta1 != meta2:
                    all_diffs.append((f"pair{i}:", meta1, meta2))
            return all_diffs

        if diffs := diff_meta(
            true_r.unpack_var_sequence(tx), false_r.unpack_var_sequence(tx)
        ):
            unimplemented(
                f"Expected branches to return tensors with same metadata. [(tensor_pair, difference)...]:{diffs}"
            )

        (
            true_graph,
            false_graph,
            true_shared,
            false_shared,
            unique_true,
            unique_false,
        ) = _merge_graph_inputs(
            true_graph,
            true_lifted_freevars,
            "true_branch",
            false_graph,
            false_lifted_freevars,
            "false_branch",
        )

        true_name = add_subgraph(
            tx,
            self.source,
            "cond_true",
            torch.fx.GraphModule(true_nn_modules, true_graph),
        )
        false_name = add_subgraph(
            tx,
            self.source,
            "cond_false",
            torch.fx.GraphModule(false_nn_modules, false_graph),
        )

        true_node = make_attr(tx, true_name)
        false_node = make_attr(tx, false_name)

        p_args = (
            args[0].as_proxy(),
            true_node,
            false_node,
            # We pick true_shared but it shouldn't matter
            true_shared + unique_true + unique_false,
        )

        return _call_function_and_unflatten_output(
            tx, torch.ops.higher_order.cond, p_args, {}, true_r, true_treespec
        )


class WhileLoopHigherOrderVariable(TorchHigherOrderOperatorVariable):
    @raise_hard_error_if_graph_break(
        reason="while_loop doesn't work unless it is captured completely with torch.compile."
    )
    def call_function(
        self, tx, args: List[VariableTracker], kwargs: Dict[str, VariableTracker]
    ) -> VariableTracker:
        from . import NestedUserFunctionVariable, TensorVariable, UserFunctionVariable

        args, kwargs = VariableTracker.apply(lambda x: x.realize(), (args, kwargs))

        for i, k in enumerate(["cond_fn", "body_fn", "operands"]):
            if v := kwargs.pop(k, None):
                assert i == len(
                    args
                ), "did not provide the right number of non-keyword args"
                args.append(v)

        if kwargs:
            unimplemented(
                f"torch.while_loop: Got unexpected kwargs: {list(kwargs.keys())}"
            )

        if len(args) != 3:
            unimplemented(
                f"Expected 3 arguments but got {len(args)}.\n"
                f"Usage: while_loop(cond_fn, body_fn, operands)",
            )

        def _check_supported_callable(fn_var):
            assert isinstance(
                fn_var,
                (
                    UserFunctionVariable,
                    NestedUserFunctionVariable,
                    NNModuleVariable,
                    UnspecializedNNModuleVariable,
                ),
            ), str(type(fn_var))

        _check_supported_callable(args[0])
        _check_supported_callable(args[1])

        # operands
        if not isinstance(args[2], (ListVariable, TupleVariable)):
            unimplemented(
                f"Expected a tuple but got {args[2].python_type()}",
            )

        operands = args[2].unpack_var_sequence(tx)
        if not only_consist_of(args[2], (TensorVariable,)):
            unimplemented(
                "Expect operands to be a tuple of pytrees that only consists of tensor leaves."
            )

        (
            (cond_r, cond_treespec),
            cond_graph,
            cond_lifted_freevars,
        ) = speculate_subgraph(
            tx, args[0], operands, {}, "while_loop", source_target=self.value
        )
        cond_nn_modules = dict(tx.output.nn_modules)
        if not isinstance(cond_r, TensorVariable):
            unimplemented(
                f"Expected cond_fn to return a tensor but got {cond_r.python_type()}",
            )

        cond_r_meta = _extract_tensor_metadata(
            cond_r.proxy.node.meta["example_value"], include_contiguity=False
        )
        if not cond_r_meta.dtype == torch.bool or not cond_r_meta.shape == torch.Size(
            []
        ):
            unimplemented(
                f"Expected cond_fn to return a tensor with shape (,) but got {cond_r_meta.shape}"
            )

        (
            (body_r, body_treespec),
            body_graph,
            body_lifted_freevars,
        ) = speculate_subgraph(
            tx,
            args[1],
            operands,
            {},
            "while_loop",
            source_target=self.value,
            should_flatten_outputs=True,
        )
        body_nn_modules = dict(tx.output.nn_modules)

        (
            cond_graph,
            body_graph,
            cond_shared,
            body_shared,
            cond_unique,
            body_unique,
        ) = _merge_graph_inputs(
            cond_graph,
            cond_lifted_freevars,
            "cond_fn",
            body_graph,
            body_lifted_freevars,
            "body_fn",
        )
        # We pick cond_shared but it shouldn't matter
        merged_input = tuple(cond_shared + cond_unique + body_unique)

        cond_name = add_subgraph(
            tx,
            self.source,
            "cond_fn",
            torch.fx.GraphModule(cond_nn_modules, cond_graph),
        )
        body_name = add_subgraph(
            tx,
            self.source,
            "body_fn",
            torch.fx.GraphModule(body_nn_modules, body_graph),
        )

        cond_node = make_attr(tx, cond_name)
        body_node = make_attr(tx, body_name)

        p_args = (
            cond_node,
            body_node,
            merged_input,
        )

        return _call_function_and_unflatten_output(
            tx, torch.ops.higher_order.while_loop, p_args, {}, body_r, body_treespec
        )


def non_single_tensor_return_unsupported(api, ret):
    from . import TensorVariable

    if not isinstance(ret, TensorVariable):
        raise Unsupported(
            f"{api} over function that returns something " f"other than one Tensor"
        )


class MapHigherOrderVariable(TorchHigherOrderOperatorVariable):
    def call_function(
        self, tx, args: List[VariableTracker], kwargs: Dict[str, VariableTracker]
    ) -> VariableTracker:
        from . import NestedUserFunctionVariable, TensorVariable, UserFunctionVariable
        from .builder import wrap_fx_proxy_cls

        if len(kwargs) > 0:
            unimplemented(
                "torch.ops.higher_order.map: kwargs are not supported in the map operator."
            )

        assert type(args[0].realize()) in (
            UserFunctionVariable,
            NestedUserFunctionVariable,
        )
        assert type(args[1].realize()) is TensorVariable

        sample_shape = get_fake_value(args[1].as_proxy().node, tx).size()

        if len(sample_shape) < 1 or sample_shape[0] == 0:
            unimplemented(
                "map() operator doesn't support scalar or zero-sized tensors during tracing."
            )

        # To get the example output from map() we will need to provide at least one sample to
        # the loop body. In our case we will always use xs[0], and our map() won't support zero
        # sized tensor during tracing.
        first_dim = wrap_fx_proxy_cls(
            target_cls=TensorVariable, tx=tx, proxy=args[1].as_proxy()[0]
        )

        # TODO: Support kwargs
        (
            (body_r, body_spec),
            body_graph,
            body_lifted_freevars,
        ) = speculate_subgraph(
            tx,
            args[0],
            [
                first_dim,
                *args[2:],
            ],
            {},
            "torch.ops.higher_order.map",
            source_target=self.value,
            set_subgraph_inputs="flatten_manual",
            should_flatten_outputs=True,
        )

        body_nn_modules = dict(tx.output.nn_modules)

        body_name = add_subgraph(
            tx,
            self.source,
            "map_body",
            torch.fx.GraphModule(body_nn_modules, body_graph),
        )

        body_node = make_attr(tx, body_name)

        p_args = (
            body_node,
            [args[1].as_proxy()],
            [arg.as_proxy() for arg in args[2:]] + list(body_lifted_freevars.keys()),
        )
        return _call_function_and_unflatten_output(
            tx, torch.ops.higher_order.map_impl, p_args, {}, body_r, body_spec
        )


class ExecutorchCallDelegateHigherOrderVariable(TorchHigherOrderOperatorVariable):
    def call_function(
        self, tx, args: "List[VariableTracker]", kwargs: "Dict[str, VariableTracker]"
    ) -> "VariableTracker":
        from .builder import wrap_fx_proxy

        # This is operator for delegation within Executorch which calls a
        # specific function in the given lowered module with the given
        # operators. The actual operator is defined in the Executorch codebase.
        # This is a bad hierarchical violation since
        # executorch_call_delegate sits at a higher level than dynamo, but
        # there's no real solution to this issue yet.
        if len(kwargs) > 0:
            unimplemented(
                "executorch_call_delegate: kwargs arguments were not enabled."
            )
        lowered_module = tx.output.get_submodule(args[0].module_key)

        lowered_node = make_attr(tx, args[0].module_key)

        p_args = tuple(arg.as_proxy() for arg in args[1:])
        real_sub_args = pytree.tree_map_only(
            torch.fx.Proxy, lambda a: get_real_value(a.node, tx.output), p_args
        )

        example_res = lowered_module.original_module.module()(*real_sub_args)

        # NOTE [Guaranteeing the 1-1 correspondence of FakeTensors and real tensors]:
        # executorch modules promise not to alias inputs and outputs.
        # Thus, output FakeTensors will correctly not alias input FakeTensors.
        _assert_tensors_nonaliasing(real_sub_args, example_res)

        example_value = deepcopy_to_fake_tensor(example_res, tx.fake_mode)

        p_args = (lowered_node,) + p_args

        # Store the invocation as a call
        return wrap_fx_proxy(
            tx=tx,
            proxy=tx.output.create_proxy(
                "call_function",
                self.value,
                args=tuple(p_args),
                kwargs={},
            ),
            example_value=example_value,
        )


class FunctorchGradHigherOrderVariable(TorchHigherOrderOperatorVariable):
    def call_function(
        self, tx, args: "List[VariableTracker]", kwargs: "Dict[str, VariableTracker]"
    ) -> "VariableTracker":
        from . import ConstantVariable
        from .builder import wrap_fx_proxy

        # TODO: Support `fn` with kwargs.
        if not torch._dynamo.config.capture_func_transforms:
            unimplemented(
                "torch.func.grad capture is disabled, "
                "it can be turned on by setting "
                "`torch._dynamo.config.capture_func_transforms=True`"
            )
        # [NOTE] Here we are (roughly) modelling the following
        #
        #   grad_fn = torch.func.grad(fn, argnums=.., has_aux=..)
        #   grad_output = grad_fn(x)
        grad_args = (args[0], args[1], args[2])

        # get arguments
        func, argnums, has_aux = grad_args
        kwargs = args[4].items
        if len(kwargs) > 0:
            # Since speculate_subgraph doesn't support kwargs, we can't handle this for now.
            unimplemented(
                "torch.func.grad: kwargs arguments are currently unsupported."
            )

        # Trace through the `func`
        # NOTE [HACK: Enable autograd while tracing function]
        # `torch.func.grad` should not be affected by `no_grad` outside of `grad`.
        # So, we enable_grad right before the function to which `grad` is applied
        # (the parts explicitly disabled with `no_grad` inside the function are still disabled).
        # Eg.
        # def f(x):
        #     with no_grad():  # This will disable grad tracking under it.
        #        y = x * 2
        #
        #     return x ** 2 - y  # grad tracking should be enabled irrespective of outside `no_grad`.
        #
        # with no_grad():  # This will not disable grad tracking inside of grad(f).
        #     grad_o = torch.func.grad(f)(x)
        # TODO: Support kwargs
        (body_r, _), body_graph, body_lifted_freevars = speculate_subgraph(
            tx,
            func,
            args[3].items,
            {},
            "torch.func.grad",
            source_target=self.value,
            # See NOTE [HACK: Enable autograd while tracing function]
            enable_grad=True,
            set_subgraph_inputs="manual",
        )

        body_name = add_subgraph(
            tx,
            self.source,
            "grad_body",
            torch.fx.GraphModule(tx.output.nn_modules, body_graph),
        )
        body_node = make_attr(tx, body_name)
        grad_proxy_args = (
            body_node,
            *(arg.as_proxy() for arg in grad_args[1:]),
        )

        # Model `grad_fn = grad(fn, *grad_args, **grad_kwargs)`
        grad_fn = tx.output.create_proxy(
            "call_function",
            torch.func.grad,
            args=tuple(grad_proxy_args),
            kwargs={},
            name="grad_proxy",
        )

        # Pass lifted freevars to the call to `grad_fn`
        args = args[3].items
        grad_fn_args = tuple(arg.as_proxy() for arg in args) + tuple(
            body_lifted_freevars
        )

        # Call grad_fn with inputs.
        # grad_output = grad_fn(*grad_fn_args, **grad_fn_kwargs)
        grad_output = grad_fn(*grad_fn_args)

        # `grad_fn(*grad_fn_args, **grad_fn_kwargs)`
        # Output of grad_fn is
        # For has_aux=False, Tuple[gradients of inputs indicated by argnums].
        # For has_aux=True, Tuple[Tuple[gradients of inputs indicated by argnums], aux values]
        # NOTE: example_value should match `grad_output`.
        def _from_args(idx):
            return args[idx].as_proxy().node.meta["example_value"].contiguous()

        def to_python_ints(argnums):
            if not isinstance(argnums, (ConstantVariable, TupleVariable)):
                raise UserError(
                    UserErrorType.INVALID_INPUT,
                    f"argnums is expected to be int or tuple of ints. Got {argnums}.",
                )

            if isinstance(argnums, ConstantVariable):
                if not isinstance(argnums.value, (int, tuple)):
                    raise UserError(
                        UserErrorType.INVALID_INPUT,
                        f"argnums is expected to be int or tuple of ints. Got {argnums}.",
                    )
                return argnums.value
            else:
                const_vars = argnums.unpack_var_sequence(tx)
                if not all(
                    isinstance(var, ConstantVariable) and isinstance(var.value, int)
                    for var in const_vars
                ):
                    raise UserError(
                        UserErrorType.INVALID_INPUT,
                        f"argnums is expected to contain int only. Got {const_vars}.",
                    )
                return tuple(var.value for var in const_vars)

        argnums_v = to_python_ints(argnums)
        example_value = pytree.tree_map(_from_args, argnums_v)

        if has_aux.value:
            # case : has_aux = True
            # NOTE: Currently speculate subgraph allows body_r to be
            # Tensor or Tuple/List of Tensor.
            # Since `grad` expects output with has_aux
            # to be (output, aux), only valid output currently is
            # (output, some_tensor)
            body_r_proxy = body_r.as_proxy()
            aux = body_r_proxy[1].node.meta["example_value"]
            example_value = (example_value, aux)

        fx_proxy = wrap_fx_proxy(tx=tx, proxy=grad_output, example_value=example_value)

        # Call contiguous on all the computed grads.
        if not has_aux.value:
            if isinstance(argnums_v, int):
                return fx_proxy.call_method(tx, "contiguous", (), {})
            else:
                grads = fx_proxy
                items = []
                for idx in range(len(argnums_v)):
                    proxy = grads.call_method(
                        tx, "__getitem__", (ConstantVariable.create(idx),), {}
                    ).call_method(tx, "contiguous", (), {})
                    items.append(proxy)
                return TupleVariable(items)
        else:  # case: has_aux.value = True
            # fx_proxy -> Tuple(grads, aux)
            grads = fx_proxy.call_method(
                tx, "__getitem__", (ConstantVariable.create(0),), {}
            )
            aux = fx_proxy.call_method(
                tx, "__getitem__", (ConstantVariable.create(1),), {}
            )
            if isinstance(argnums_v, int):
                return TupleVariable([grads.call_method(tx, "contiguous", (), {}), aux])
            else:
                items = []
                for idx in range(len(argnums_v)):
                    proxy = grads.call_method(
                        tx, "__getitem__", (ConstantVariable.create(idx),), {}
                    ).call_method(tx, "contiguous", (), {})
                    items.append(proxy)
                return TupleVariable([TupleVariable(items), aux])


class FunctorchVmapHigherOrderVariable(UserFunctionVariable):
    def call_function(
        self, tx, args: "List[VariableTracker]", kwargs: "Dict[str, VariableTracker]"
    ) -> "VariableTracker":
        if not torch._dynamo.config.capture_func_transforms:
            unimplemented(
                "torch.func.vmap capture is disabled, "
                "it can be turned on by setting "
                "`torch._dynamo.config.capture_func_transforms=True`"
            )
        return super().call_function(tx, args, kwargs)


class CannotConvertRangeToHigherOrder(TorchDynamoException):
    pass


class RangeHigherOrderVariable(TorchHigherOrderOperatorVariable):
    """
    The general idea is that for a simple for loop like

    ```
    for i in range(10):
        x = x + 1
    ```

    We can convert the loop body to a function and the loop itself
    to a series of calls:

    ```
    def loop_body(local_0, local_1, local_...):
        local_1 = local_1 + 1
        return (local_0, local_1, local_...)

    (i, x) = loop_body(0, x)
    (i, x) = loop_body(1, x)
    (i, x) = loop_body(2, x)
    # ... 7 more times
    ```

    There are a few benefits to doing this, but mainly we bypass a ton
    of stuff associated with tracing for loops. That itself provides some speedup.

    Once we implement function compilation caching, or a higher order operator,
    like jax.lax.fori_loop, for loops will compile in constant time, and perhaps even
    better than what we currently have.
    """

    # Any of these nested means the control flow is too complex to be
    # represented by a higher order op.
    FORBIDDEN_OPCODES = {
        "RETURN_VALUE",
        "YIELD_VALUE",
        "YIELD_FROM",
        "GET_YIELD_FROM_ITER",
        "SEND",
        "MAKE_FUNCTION",
        # This could be supported in the future.
        "LOAD_DEREF",
        # Exceptions
        "RAISE_VARARGS",
        "SETUP_FINALLY",
        "POP_EXCEPT",
        # TODO: Nested loops are not supported for now.
        # We can support them by recursively calling this translation every time
        # for each nested loop, from the innermost loop to the outermost.
        #
        # E.g.
        # loop1:
        #   loop2:
        #     loop3:
        #
        # Compile loop3, then loop2, then loop1
        "FOR_ITER",
        # These two are fine for the end of the loop body but not within.
        # TODO: we can support these too. They just need to be transformed to the
        # right RETURN_VALUEs (see code below for how to do that).
        "JUMP_BACKWARD",
        "JUMP_ABSOLUTE",
        # list, set, dictionary comprehensions
        "LIST_APPEND",
        "SET_ADD",
        "MAP_ADD",
    }

    store_target: int

    def __init__(self, value: "RangeIteratorVariable", **kwargs):
        from ..source import GlobalSource

        super().__init__(value, source=GlobalSource("__builtins__.range"), **kwargs)
        self.store_target = -1

    @staticmethod
    def make_self(
        tx,
        value: "RangeIteratorVariable",
        real_globals: dict,
        host_code_object: types.CodeType,
        loop_body_instructions: List["Instruction"],
        symbolic_locals: Dict[str, VariableTracker],
    ):
        if (
            loop_items := len(value.unpack_var_sequence(tx))
        ) < torch._dynamo.config.for_loop_medium_size_boundary:
            raise CannotConvertRangeToHigherOrder(
                f"Loop of length {loop_items} too small to consider optimizing"
            )
        assert loop_body_instructions[-1].opname in {"JUMP_BACKWARD", "JUMP_ABSOLUTE"}
        if loop_body_instructions[0].opname == "UNPACK_SEQUENCE":
            raise CannotConvertRangeToHigherOrder(
                "Unpacking a range iterator, seems wrong."
            )
        if any(
            op.opname in RangeHigherOrderVariable.FORBIDDEN_OPCODES
            for op in loop_body_instructions[:-1]
        ):
            raise CannotConvertRangeToHigherOrder(
                "Control flow too complex for loop higher order op."
            )
        # STORE_FAST always follows a FOR_ITER as CPython needs to store the next(iter) into the local
        # E.g. in `for i in range(10)`, there is a `STORE_FAST i``
        assert loop_body_instructions[0].opname == "STORE_FAST"
        co_code: List[int] = []
        if sys.version_info >= (3, 11):
            co_code.extend((opcode.opmap["RESUME"], 0))

        loop_body = loop_body_instructions[1:-1]
        if not loop_body:
            raise CannotConvertRangeToHigherOrder("Empty loop body.")
        # We skip the first instruction as it's a STORE_FAST, while we skip the last as it's the JUMP_BACKWARD.
        for inst in loop_body:
            co_code.extend((inst.opcode, inst.arg or 0))
            # 3.11 has inline cache entries too.
            if sys.version_info >= (3, 11):
                for _ in range(opcode._inline_cache_entries[inst.opcode]):
                    co_code.extend((opcode.opmap["CACHE"], 0))
        # We need to replace the last `JUMP_BACKWARD` with a RETURN_VALUE of all
        # the locals.
        for i in range(host_code_object.co_nlocals):
            co_code.extend((opcode.opmap["LOAD_FAST"], i))
        co_code.extend(
            (
                opcode.opmap["BUILD_TUPLE"],
                host_code_object.co_nlocals,
                opcode.opmap["RETURN_VALUE"],
                0,
            )
        )
        co_code = bytes(co_code)
        argcount = host_code_object.co_nlocals
        posonlyargcount = kwonlyargouncount = 0
        nlocals = host_code_object.co_nlocals
        stacksize = host_code_object.co_stacksize
        flags = 1
        codestring = co_code
        constants = host_code_object.co_consts
        names = host_code_object.co_names
        varnames = host_code_object.co_varnames
        filename = "<dynamo memory>"
        name = "for_loop_body"
        qualname = "for_loop_body"
        firstlineno = 0
        linetable = b""
        exceptiontable = b""
        freevars = ()
        cellvars = ()

        code_object = None
        # Translate instructions back to code object.
        if sys.version_info >= (3, 12):
            raise CannotConvertRangeToHigherOrder("Unsupported Python version")
        elif sys.version_info >= (3, 11):
            code_object = types.CodeType(
                argcount,
                posonlyargcount,
                kwonlyargouncount,
                nlocals,
                stacksize,
                flags,
                codestring,
                constants,
                names,
                varnames,
                filename,
                name,
                qualname,
                firstlineno,
                linetable,
                exceptiontable,
                freevars,
                cellvars,
            )
        elif sys.version_info >= (3, 8):  # noqa: UP036
            code_object = types.CodeType(
                argcount,
                posonlyargcount,
                kwonlyargouncount,
                nlocals,
                stacksize,
                flags,
                codestring,
                constants,
                names,
                varnames,
                filename,
                name,
                firstlineno,
                linetable,
                freevars,
                cellvars,
            )
        else:
            raise CannotConvertRangeToHigherOrder("Unsupported Python version")

        if code_object is None:
            raise CannotConvertRangeToHigherOrder("Could not construct code object")

        obj = RangeHigherOrderVariable(value)
        obj.func = types.FunctionType(code_object, real_globals)
        obj.args = [symbolic_locals.get(k) for k in varnames]
        store_target = loop_body_instructions[0].arg
        assert store_target >= 0
        obj.store_target = store_target
        return obj

    def functionalize(self, tx) -> tuple:
        """Converts a for loop into a series of function calls. Returns the modified
        locals as a tuple of Proxies and VariableTrackers.
        """
        from .builder import wrap_fx_proxy

        val_range = self.value.unpack_var_sequence(tx)
        # Assign the for loop value
        args = list(self.args)
        assert self.store_target >= 0

        args[self.store_target] = val_range[0]
        try:
            # Convert the entire loop body to a subgraph.
            (
                (body_r, body_spec),
                body_graph,
                body_lifted_freevars,
            ) = speculate_subgraph(
                tx,
                UserFunctionVariable(self.func),
                args,
                {},
                "torch.ops.higher_order.for_loop",
                source_target=self.func,
                allow_constant_outputs=True,
                log_error_on_graph_break=False,
            )
        except Unsupported as e:
            raise CannotConvertRangeToHigherOrder("graph break in function") from e

        body_nn_modules = dict(tx.output.nn_modules)

        body_name = add_subgraph(
            tx,
            self.source,
            "for_loop_body",
            torch.fx.GraphModule(body_nn_modules, body_graph),
        )

        body_node = make_attr(tx, body_name)

        previous_locals = list(args)

        example_value = pytree.tree_map_only(
            torch.fx.Proxy,
            lambda a: a.node.meta["example_value"],
            body_r.as_proxy(),
        )

        # TODO: once we get a higher order op representing for loops,
        # we can compile it down to that and it will compile a lot faster
        # and perhaps even perform better.
        # For now, just compile it down to a bunch of proxied calls.
        # This should be replaced with something better in the future!
        def for_loop_wrapper(fn, *args):
            return fn(*args)

        for i in val_range:
            previous_locals[self.store_target] = i
            args_tmp = [body_node] + [a.as_proxy() for a in previous_locals]
            result_tuple = wrap_fx_proxy(
                tx=tx,
                proxy=tx.output.create_proxy(
                    "call_function",
                    for_loop_wrapper,
                    args=tuple(args_tmp),
                    kwargs={},
                ),
                example_value=example_value,
            )
            previous_locals = list(result_tuple.items)

        previous_locals = list(previous_locals)
        previous_locals[self.store_target] = i
        return previous_locals


class WrapHigherOrderVariable(TorchHigherOrderOperatorVariable):
    def create_wrapped_node(self, tx, args, kwargs, description):
        # See NOTE [HigherOrderOperator tracing design] for more details

        (
            (body_r, treespec),
            body_graph,
            body_lifted_freevars,
        ) = speculate_subgraph(
            tx,
            args[0],  # function
            [*args[1:]],
            kwargs,
            description,
            source_target=self.value,
            should_flatten_outputs=True,
        )

        body_gmod = torch.fx.GraphModule(tx.output.nn_modules, body_graph)
        body_name = add_subgraph(
            tx,
            self.source,
            "wrap_body",
            body_gmod,
        )

        body_node = make_attr(tx, body_name)

        # Since, we call `speculate_subgraph` with `set_subgraph_inputs="automatic`,
        # all the arguments are lifted.
        lifted_args = tuple(arg for arg in body_lifted_freevars.keys())

        proxy_args = (body_node,) + lifted_args
        example_value = pytree.tree_map_only(
            torch.fx.Proxy,
            lambda a: a.node.meta["example_value"],
            body_r.as_proxy(),
        )

        return proxy_args, {}, example_value, body_r, treespec, body_gmod

    def call_function(
        self, tx, args: "List[VariableTracker]", kwargs: "Dict[str, VariableTracker]"
    ) -> "VariableTracker":
        # This flattens the kwargs into lifted args
        p_args, p_kwargs, example_value, body_r, treespec, _ = self.create_wrapped_node(
            tx, args, kwargs, "wrap"
        )

        if len(p_kwargs) > 0:
            unimplemented("kwargs should have been flattened into lifted args")

        return _call_function_and_unflatten_output(
            tx, self.value, tuple(p_args), p_kwargs, body_r, treespec
        )


class OutDtypeHigherOrderVariable(TorchHigherOrderOperatorVariable):
    def call_function(
        self, tx, args: "List[VariableTracker]", kwargs: "Dict[str, VariableTracker]"
    ) -> "VariableTracker":
        from .builder import wrap_fx_proxy

        if len(kwargs) > 0:
            unimplemented("out_dtype does not handle kwargs")

        p_args = tuple(arg.as_proxy() for arg in args)
        op = p_args[0]
        output_dtype = p_args[1]
        fake_sub_args = pytree.tree_map_only(
            torch.fx.Proxy, lambda a: a.node.meta["example_value"], p_args[2:]
        )
        # This is a simplified implementation of this operator just for tracing.
        # Actual implementation may also first promote the arguments
        example_value = op(*fake_sub_args).to(dtype=output_dtype)

        # Store the invocation as a call
        return wrap_fx_proxy(
            tx=tx,
            proxy=tx.output.create_proxy(
                "call_function",
                self.value,
                args=tuple(p_args),
                kwargs={},
            ),
            example_value=example_value,
        )


class StrictModeHigherOrderVariable(TorchHigherOrderOperatorVariable):
    @raise_hard_error_if_graph_break(
        reason="strict_mode HOO doesn't work unless it is captured completely with torch.compile."
    )
    def call_function(
        self, tx, args: "List[VariableTracker]", kwargs: "Dict[str, VariableTracker]"
    ) -> "VariableTracker":
        from .builder import wrap_fx_proxy

        callable = args[0]

        unpacked_sequence = args[1].unpack_var_sequence(tx)
        # TODO (tmanlaibaatar) support pytree here
        for arg in unpacked_sequence:
            if isinstance(arg, (ListVariable, TupleVariable, ConstDictVariable)):
                unimplemented("strict_mode HOO only works for flat inputs for now")

        if kwargs:
            unimplemented(
                f"strict_mode HOO received unexpected kwargs: {list(kwargs.keys())}"
            )

        (
            (ret_val, ret_treespec),
            ret_graph,
            ret_lifted_freevars,
        ) = speculate_subgraph(
            tx,
            args[0],
            unpacked_sequence,
            {},
            "strict_mode",
            source_target=self.value,
            should_flatten_outputs=True,
        )

        strict_mode_nn_modules = dict(tx.output.nn_modules)

        strict_mode_name = add_subgraph(
            tx,
            self.source,
            "strict_mode_body",
            torch.fx.GraphModule(strict_mode_nn_modules, ret_graph),
        )

        strict_mode_node = make_attr(tx, strict_mode_name)
        p_args = (
            strict_mode_node,
            tuple(arg for arg in ret_lifted_freevars.keys()),
        )

        flat_example_value = pytree.tree_map_only(
            torch.fx.Proxy,
            lambda a: a.node.meta["example_value"],
            ret_val.as_proxy(),
        )

        # Store the invocation as a call
        flat_variable = wrap_fx_proxy(
            tx=tx,
            proxy=tx.output.create_proxy(
                "call_function",
                torch.ops.higher_order.strict_mode,
                args=tuple(p_args),
                kwargs={},
            ),
            example_value=flat_example_value,
        )

        return _call_function_and_unflatten_output(
            tx, torch.ops.higher_order.strict_mode, p_args, {}, ret_val, ret_treespec
        )


class CheckpointHigherOrderVariable(WrapHigherOrderVariable):
    def call_function(
        self, tx, args: List[VariableTracker], kwargs: Dict[str, VariableTracker]
    ) -> VariableTracker:
        from torch._higher_order_ops.wrap import TagActivationCheckpoint
        from torch.utils.checkpoint import noop_context_fn
        from .builder import wrap_fx_proxy

        context_fn = None
        if "context_fn" in kwargs and kwargs["context_fn"] != noop_context_fn:
            ctx = kwargs.pop("context_fn")
            if isinstance(ctx, torch._dynamo.variables.UserFunctionVariable):
                context_fn = ctx.fn
            elif isinstance(
                ctx, torch._dynamo.variables.functions.FunctoolsPartialVariable
            ):
                context_fn = ctx.as_python_constant()
            else:
                raise NotImplementedError(
                    f"checkpoint not implemented for {type(ctx)} context_fn"
                )

        checkpoint_kwargs, gmod_kwargs = TagActivationCheckpoint.divide_kwargs(kwargs)

        # Here we use checkpoint_kwargs (and not gmod kwargs). gmod_kwargs are
        # already flattened above and managed inside the fx graph.
        (
            p_args,
            _,
            example_value,
            body_r,
            treespec,
            checkpointed_gmod,
        ) = self.create_wrapped_node(
            tx, args, gmod_kwargs, "torch.utils.checkpoint.checkpoint"
        )
        if context_fn is not None:
            checkpointed_gmod.meta["_checkpoint_context_fn"] = context_fn

        _, checkpoint_kwargs = proxy_args_kwargs([], checkpoint_kwargs)

        # Store the invocation as a call
        variable = wrap_fx_proxy(
            tx=tx,
            proxy=tx.output.create_proxy(
                "call_function",
                self.value,
                args=tuple(p_args),
                kwargs=checkpoint_kwargs,
            ),
            example_value=example_value,
        )

        if treespec is None:
            return variable

        # Transform variable back into a list (previously made into a tuple by
        # speculate_subgraph function) so as to respect the pytree API typing.
        variable = BuiltinVariable(list).call_function(tx, [variable], {})

        return _make_inlined(tx, pytree.tree_unflatten)(variable, treespec)


class ExportTracepointHigherOrderVariable(TorchHigherOrderOperatorVariable):
    def call_function(
        self, tx, args: "List[VariableTracker]", kwargs: "Dict[str, VariableTracker]"
    ) -> "VariableTracker":
        from .builder import wrap_fx_proxy

        p_args = tuple(arg.as_proxy() for arg in args)
        p_kwargs = {key: arg.as_proxy() for key, arg in kwargs.items()}
        return wrap_fx_proxy(
            tx=tx,
            proxy=tx.output.create_proxy(
                "call_function",
                self.value,
                args=p_args,
                kwargs=p_kwargs,
            ),
            example_value=None,
        )


class TraceWrappedHigherOrderOperatorVariable(TorchHigherOrderOperatorVariable):
    def call_function(
        self, tx, args: "List[VariableTracker]", kwargs: "Dict[str, VariableTracker]"
    ) -> "VariableTracker":
        from . import TensorVariable

        assert "fn" in kwargs
        fn = kwargs["fn"]
        assert len(args) == 1
        grad = args[0]
        assert isinstance(grad, TensorVariable)

        return fn.call_function(tx, args, {})


class AutogradFunctionApplyVariable(VariableTracker):
    def __init__(self, fwd_graph, bwd_graph, parent_source, **kwargs):
        super().__init__(**kwargs)
        self.fwd_graph = fwd_graph
        self.bwd_graph = bwd_graph
        self.parent_source = parent_source

    def call_function(
        self, tx, args: "List[VariableTracker]", kwargs: "Dict[str, VariableTracker]"
    ) -> "VariableTracker":
        from . import (
            AutogradFunctionContextVariable,
            UserDefinedClassVariable,
            UserFunctionVariable,
            UserMethodVariable,
        )
        from .builder import wrap_fx_proxy

        """
        Consider the following:
        class MySin(torch.autograd.Function):
            @staticmethod
            def forward(ctx, x):
                ctx.save_for_backward(x)
                return x.sin()
            @staticmethod
            def backward(ctx, grad):
                x, = ctx.saved_tensors
                return grad * x.cos()
        We want the resulting graphs to look like:
        def fwd(ctx, x):
            # (output, saved tensors / attrs)
            return (x.sin(), [x])
        # bwd(ctx, grad0, grad1, ..., gradn, *saved_tensors_or_attrs)
        def bwd(ctx, grad, x):
            return grad * x.cos()
        To accomplish this, we're going to:
        1. Construct a ctx object
        2. (fwd_out, _), fwd_graph, fwd_freevars = speculate_subgraph on MySin.forward (manually_set_inputs=True)
        3. (bwd_out, _), bwd_graph, bwd_freevars = speculate_subgraph on MySin.backward, while manually setting
        the ctx and grad inputs.
        4. Manually rewriting the fwd graph's output to be (output, stuff_that_gets_used in bwd_graph)
        Getting from 3 to 4 is pretty elegant: stuff_that_gets_used in bwd graph is
        just the bwd_freevars returned from speculate_subgraph, assuming MySin.backward
        doesn't capture any arguments.
        All these steps work if MySin.backward doesn't capture any values. This is a
        limitation in general that we should check for.
        """

        prev_side_effects = tx.output.side_effects.clone()
        fwd_tracer = torch._dynamo.output_graph.SubgraphTracer(
            tx.output,
            parent=tx.output.current_tracer,
            source_target="autograd.Function",
        )

        fwd_src = AttrSource(self.parent_source, member="forward")
        ctx = AutogradFunctionContextVariable.create(tx)
        if isinstance(self.fwd_graph, types.FunctionType):
            fwd_fn = UserFunctionVariable(self.fwd_graph, source=fwd_src)
            fwd_args = [ctx, *args]
        elif isinstance(self.fwd_graph, types.MethodType):
            fwd_fn = UserMethodVariable(
                self.fwd_graph.__func__,
                UserDefinedClassVariable(self.fwd_graph.__class__),
                source=fwd_src,
            )
            fwd_args = [fwd_fn.obj, ctx, *args]
        else:
            unimplemented("non-function or method")

        # Speculate subgraph on the fwd
        (fwd_out, _), fwd_graph, fwd_freevars = speculate_subgraph(
            tx,
            fwd_fn,
            fwd_args,
            kwargs,
            "autograd.Function",
            set_subgraph_inputs="manual",
            restore_side_effects=False,
            tracer=fwd_tracer,
        )

        if fwd_freevars:
            unimplemented("NYI")

        if ctx.mutable_local in tx.output.side_effects.store_attr_mutations:
            if (
                "_materialize_non_diff_grads"
                in tx.output.side_effects.store_attr_mutations[ctx.mutable_local]
            ):
                unimplemented("NYI")

        bwd_tracer = torch._dynamo.output_graph.SubgraphTracer(
            tx.output,
            parent=fwd_tracer,
            source_target="autograd.Function",
        )

        # Speculate subgraph on the backward. We make the
        # bwd tracer a child of the fwd tracer, because backward may rely on
        # tensors/attrs created in the fwd tracer.

        from .lists import BaseListVariable

        if isinstance(fwd_out, BaseListVariable):
            bwd_args = [ctx, *fwd_out.items]
        else:
            bwd_args = [ctx, fwd_out]

        bwd_src = AttrSource(self.parent_source, member="backward")
        if isinstance(self.bwd_graph, types.FunctionType):
            bwd_fn = UserFunctionVariable(self.bwd_graph, source=bwd_src)
        elif isinstance(self.bwd_graph, types.MethodType):
            bwd_fn = UserMethodVariable(
                self.bwd_graph.__func__,
                UserDefinedClassVariable(self.bwd_graph.__class__),
                source=bwd_src,
            )
            bwd_args = [bwd_fn.obj, *bwd_args]
        else:
            unimplemented("non-function or method")

        with tx.output.subtracer(fwd_fn, fwd_tracer), tx.strict_translation_mode():
            (bwd_out, _), bwd_graph, bwd_freevars = speculate_subgraph(
                tx,
                bwd_fn,
                bwd_args,
                kwargs,
                "autograd.Function",
                enable_grad=False,
                set_subgraph_inputs="manual",
                restore_side_effects=False,
                tracer=bwd_tracer,
            )

        # TODO: assert that bwd_graph didn't capture values that were
        # not created inside fwd_graph.

        # TODO(oulgen): Ideally, we would not do a linear search for output
        # node but as things currently are there could be nodes after the
        # output node
        # This is bug prone as if there's code after the output node, then
        # graph.output will append the output at the very end
        # This might be a behavior difference

        # Rewrite the output of fwd_graph to (output, stuff_necessary_for_bwd)
        for node in fwd_graph.nodes:
            if node.op == "output":
                fwd_graph.erase_node(node)
                break

        new_fwd_graph_outputs = (fwd_out.as_proxy(), list(bwd_freevars.keys()))
        new_fwd_graph_outputs = pytree.tree_map(lambda x: x.node, new_fwd_graph_outputs)
        fwd_graph.output(new_fwd_graph_outputs)

        # Store fwd_body
        fwd_nn_modules = tx.copy_graphstate().output.nn_modules
        fwd_name = add_subgraph(
            tx,
            fwd_src,
            "fwd_body",
            torch.fx.GraphModule(fwd_nn_modules.nn_modules, fwd_graph),
        )

        fwd_node = make_attr(tx, fwd_name)

        # Store bwd_body
        bwd_nn_modules = tx.copy_graphstate().output.nn_modules
        bwd_name = add_subgraph(
            tx,
            bwd_src,
            "bwd_body",
            torch.fx.GraphModule(bwd_nn_modules.nn_modules, bwd_graph),
        )

        bwd_node = make_attr(tx, bwd_name)

        tx.output.side_effects = prev_side_effects

        p_args = (fwd_node, bwd_node, *(arg.as_proxy() for arg in args))
        example_value = pytree.tree_map_only(
            torch.fx.Proxy,
            lambda a: a.node.meta["example_value"],
            fwd_out.as_proxy(),
        )

        # Store the invocation as a call
        from torch._functorch.autograd_function import autograd_function_apply

        return wrap_fx_proxy(
            tx=tx,
            proxy=tx.output.create_proxy(
                "call_function",
                autograd_function_apply,
                args=p_args,
                kwargs={},
            ),
            example_value=example_value,
        )<|MERGE_RESOLUTION|>--- conflicted
+++ resolved
@@ -478,19 +478,10 @@
             f"that Dynamo was unable to prove safety for this API and will "
             f"fall back to eager-mode PyTorch, which could lead to a slowdown."
         )
-<<<<<<< HEAD
         if log_error_on_graph_break:
-            log.warning(msg)
-            log.exception(ex)
-        raise Unsupported(
-            f"{msg} Scroll up for the stack trace "
-            f"of the initial exception. The reason was: {ex.msg}"
-        ) from ex
-=======
-        log.info(msg)
-        log.info(ex)
+            log.info(msg)
+            log.info(ex)
         raise ex
->>>>>>> 3f4dd9bf
 
 
 def make_attr(tx, name):
