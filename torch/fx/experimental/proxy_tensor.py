# Copyright (c) Facebook, Inc. and its affiliates.
# All rights reserved.
#
# This source code is licensed under the BSD-style license found in the
# LICENSE file in the root directory of this source tree.
import contextlib
import functools
from typing import Any, Callable, Dict, List, Optional, Tuple, Union
import torch
import torch.utils._pytree as pytree
from torch.fx import Tracer, GraphModule
from torch._subclasses.fake_tensor import FakeTensorMode
from torch._dispatch.python import enable_python_dispatcher
import torch.fx as fx
from torch.fx.passes.shape_prop import _extract_tensor_metadata
from contextlib import contextmanager, nullcontext
import inspect
from dataclasses import dataclass
import weakref

from torch.utils._python_dispatch import TorchDispatchMode, enable_torch_dispatch_mode
from torch._subclasses import FakeTensor
from .symbolic_shapes import ShapeEnv, SymDispatchMode, PySymInt, PySymFloat
from torch.fx import Proxy

__all__ = ["PythonKeyTracer", "dispatch_trace", "make_fx", "DecompositionInterpreter", "get_proxy", "has_proxy"]
aten = torch.ops.aten
prim = torch.ops.prim

CURRENT_DECOMPOSITION_TABLE: Dict[torch._ops.OpOverload, Callable] = {}

CONSTANT_NUMEL_LIMIT = 1


def fake_signature(fn, nargs):
    """FX gets confused by varargs, de-confuse it"""
    argnames = ",".join(f"arg{i}" for i in range(nargs))
    return eval(f"lambda {argnames}: fn({argnames})", {"fn": fn})

@contextmanager
def decompose(decomposition_table):
    global CURRENT_DECOMPOSITION_TABLE
    old_decomposition_table = CURRENT_DECOMPOSITION_TABLE
    CURRENT_DECOMPOSITION_TABLE = decomposition_table
    try:
        yield CURRENT_DECOMPOSITION_TABLE
    finally:
        CURRENT_DECOMPOSITION_TABLE = old_decomposition_table

# ensure we cannot collide with other properties
proxy_slot = object()
no_default = object()

def set_proxy_slot(obj, tracer, proxy):
    d = obj.__dict__.setdefault(proxy_slot, weakref.WeakKeyDictionary())
    assert isinstance(d, weakref.WeakKeyDictionary)
    d[tracer] = proxy

def has_proxy_slot(obj, tracer):
    return get_proxy_slot(obj, tracer, False, lambda _: True)

# the default argument is what to return if the slot is not set.
# the transform argument is handy if you need to extract a subfield from
# the successfully looked up result (but NOT the default.)
def get_proxy_slot(obj, tracer, default=no_default, transform=lambda x: x):
    d = obj.__dict__.get(proxy_slot)
    if not d:
        if default is no_default:
            raise KeyError(f"{obj} is not tracked with proxy for {tracer}")
        return default
    assert isinstance(d, weakref.WeakKeyDictionary)
    if tracer not in d:
        if default is no_default:
            raise KeyError(f"{obj} is not tracked with proxy for {tracer}")
        else:
            return default
    return transform(d[tracer])


def get_proxy_slots(obj):
    return obj.__dict__.get(proxy_slot)


# Gets the proxy for a tensor, if it exists.
def get_proxy(obj):
    res = get_proxy_slots(obj)
    if res is None:
        return None
    vals = tuple(res.values())
    assert len(vals) == 1
    return vals[0]

def has_proxy(obj):
    return get_proxy(obj) is not None

def set_meta(proxy, val):
    if isinstance(val, FakeTensor):
        proxy.node.meta['val'] = val
        proxy.node.meta['tensor_meta'] = _extract_tensor_metadata(val)
    elif isinstance(val, PySymInt):
        proxy.node.meta['val'] = val
    elif isinstance(val, torch.Tensor):
        if not val.is_sparse:
            proxy.node.meta['tensor_meta'] = _extract_tensor_metadata(val)
    return proxy

def thunkify(f, *args, **kwargs):
    """
    Delays computation of f until it's called again, which is done by
    """
    return functools.lru_cache(1)(functools.partial(f, *args, **kwargs))

def track_tensor(tensor, proxy, *, constant, tracer):
    def try_set_proxy_slot(outer_s, proxy_callable, *args):
        assert callable(proxy_callable)
        if isinstance(outer_s, SymInt):
            inner_s = outer_s.get_pyobj()
            assert isinstance(inner_s, PySymInt)
            proxy = None

<<<<<<< HEAD
            set_proxy_slot(inner_s, tracer, thunkify(proxy_callable, inner_s, *args))
=======
            def thunk():
                nonlocal proxy
                if proxy is None:
                    proxy = proxy_callable(inner_s, *args)
                return proxy
            set_proxy_slot(inner_s, tracer, thunk)
>>>>>>> 163c2272

    # The basic idea is that we need to associate each tensor/SymInt
    # with a Proxy.  How do we setup this association?  We just store
    # the proxy on the proxy slot of the object, keyed on the tracer
    # (so that if we have multiple tracers at the same time, they
    # don't clobber each other.)
    for i, s in enumerate(tensor.shape):
        try_set_proxy_slot(s, lambda x, i: set_meta(torch.ops.aten.sym_size(proxy, i), x), i)

    for i, s in enumerate(tensor.stride()):
        try_set_proxy_slot(s, lambda x, i: set_meta(torch.ops.aten.sym_stride(proxy, i), x), i)

    try_set_proxy_slot(tensor.numel(), lambda x: set_meta(torch.ops.aten.sym_numel(proxy), x))
<<<<<<< HEAD
=======
    try_set_proxy_slot(tensor.storage_offset(), lambda x: set_meta(torch.ops.aten.sym_storage_offset(proxy), x))
>>>>>>> 163c2272
    set_proxy_slot(tensor, tracer, _ProxyTensor(proxy, constant))

def track_tensor_tree(inner_res, proxy_res, *, constant, tracer):
    def wrap_with_proxy(e, proxy, constant):
        if isinstance(e, torch.Tensor):
            track_tensor(e, proxy, tracer=tracer, constant=constant)
            set_meta(proxy, e)
        elif isinstance(e, list):
            # example use case: allreduce_ returns ([tensor], work)
            for idx, ee in enumerate(e):
                wrap_with_proxy(ee, proxy[idx], get_constant(idx))

    def get_constant(idx):
        if constant is None:
            return None
        else:
            return constant[idx]

    # Unfortunately, tree_map cannot directly be used here. As the resulting
    # object may be a proxy that represents a tuple, we may need to
    # explicitly unwrap the proxy by simulating the flattening operations.
    if isinstance(inner_res, tuple) or isinstance(inner_res, list):
        for idx, e in enumerate(inner_res):
            wrap_with_proxy(e, proxy_res[idx], get_constant(idx))
    elif isinstance(inner_res, torch.Tensor):
        wrap_with_proxy(inner_res, proxy_res, constant)

    return inner_res


def maybe_disable_fake_tensor_mode():
    # TODO: figure out if this API generally makes sense and bake it into the
    # library
    mb_fake_mode = torch._C._get_torch_dispatch_mode()
    if isinstance(mb_fake_mode, FakeTensorMode):
        return enable_torch_dispatch_mode(mb_fake_mode.inner, replace=mb_fake_mode)
    else:
        return nullcontext()


@dataclass
class _ProxyTensor:
    proxy: Proxy
    constant: Optional[torch.Tensor]


def fetch_sym_proxy(tracer):
    def inner(e):
        n = e.get_pyobj()
        if n.constant is not None:
            return n.constant
        else:
            # NB: we REQUIRE all symints to be tracked
            return get_proxy_slot(n, tracer)()
    return inner


def fetch_tensor_proxy(tracer):
    return lambda t: get_proxy_slot(t, tracer, t)

HANDLED_TYPES = (torch.Tensor, torch.nn.Parameter)

def proxy_call(proxy_mode, func, args, kwargs):
    def can_handle_tensor(x):
        return type(x) in HANDLED_TYPES or has_proxy_slot(x, proxy_mode.tracer)

    # If there are any tensor subclasses, we need to handle those tensor subclasses first
    # TODO: we could use types to test this
    if not pytree.tree_all_only(torch.Tensor, can_handle_tensor, (args, kwargs)):
        return NotImplemented

    if func in CURRENT_DECOMPOSITION_TABLE:
        with proxy_mode.restore():
            r = CURRENT_DECOMPOSITION_TABLE[func](*args, **kwargs)
            if r is not NotImplemented:
                return r

<<<<<<< HEAD
    with proxy_mode.restore():
        r = func.decompose(*args, **kwargs)
        if r is not NotImplemented:
            return r
=======
    # Some of these are not "real" aten ops and will fail if we
    # call _dispatch_has_kernel_for_dispatch_key on them.
    # This list is probably incomplete
    if func not in [torch.ops.aten.size.default, torch.ops.aten.sym_storage_offset.default]:
        with proxy_mode.restore():
            r = func.decompose(*args, **kwargs)
            if r is not NotImplemented:
                return r
>>>>>>> 163c2272

    tracer = proxy_mode.tracer
    f_args, f_kwargs = pytree.tree_map_only(torch.Tensor, fetch_tensor_proxy(tracer), (args, kwargs))

    # If there are SymInts, we also should not consider this constant.
    # However, fake tensor handling of SymInts is sufficiently broken that
    # I couldn't write a test for this case
    all_constant = (
        pytree.tree_all_only(_ProxyTensor, lambda t: t.constant is not None, (f_args, f_kwargs))
        # TODO: maybe constant SymInts should also be allowed?  Not sure if
        # this can happen
        and pytree.tree_all_only((SymInt, SymFloat), lambda _: False, (args, kwargs))
    )

    if torch.Tag.data_dependent_output in func.tags:  # type: ignore[attr-defined]
        # Check if all of the Tensor inputs are constants
        if all_constant:
            const_args, const_kwargs = pytree.tree_map_only(
                _ProxyTensor, lambda t: t.constant, (f_args, f_kwargs)
            )
            with maybe_disable_fake_tensor_mode():
                return func(*const_args, **const_kwargs)
        raise RuntimeError(
            "It appears that you're trying to get value out of a tracing tensor - erroring out! "
            "It's likely that this is caused by data-dependent control flow or similar."
        )
    proxy_args, proxy_kwargs = pytree.tree_map_only(
        (SymInt, SymFloat),
        fetch_sym_proxy(proxy_mode.tracer),
        pytree.tree_map_only(_ProxyTensor, lambda e: e.proxy, (f_args, f_kwargs))
    )

    # When we trace through a torch.tensor invocation, you never actually
    # see a torch.ops.aten.tensor call. Instead, the way this function is
    # implemented internally is that we allocate a plain tensor (this is
    # *guaranteed* to be a plain tensor, we disable all modes when doing
    # so), and then call at::lift_fresh on it (to give modes a chance to do
    # their stuff).  Furthermore, the tensor argument to lift_fresh is guaranteed
    # to be freshly allocated, so we want lift_fresh to be a no-op (directly
    # returning the input argument).
    #
    # Here is the basic problem: when we trace this sequence of executions
    # into an FX graph, what happens to this call sequence?  Traditionally,
    # tensor constants get interned as buffers on the FX GraphModule.  But
    # this is dangerous.  Consider:
    #
    #       x = torch.tensor(1)
    #       x.add_(2)
    #
    # Naively, this traces into:
    #
    #       t = self._tensor_constant0  # initialized to torch.tensor(1)
    #       x = torch.ops.aten.lift_fresh(t)
    #       x.add_(2)
    #
    # If lift_fresh returns t directly, the subsequent add_ call will
    # modify the tensor constant. Really, the problem is we've violated
    # the invariant the the argument to lift is fresh.  So what we should
    # preserve the invariant by replacing lift_fresh with lift_fresh_copy:
    #
    #       t = self._tensor_constant0  # initialized to torch.tensor(1)
    #       x = torch.ops.aten.lift_fresh_copy(t)
    #       x.add_(2)
    #
    # This is what the overload modification does.
    if func is torch.ops.aten.lift_fresh.default:
        func = torch.ops.aten.lift_fresh_copy.default

    proxy_out = proxy_mode.tracer.create_proxy('call_function', func, proxy_args, proxy_kwargs,
                                               name=proxy_mode.tracer.graph._target_to_str(func.overloadpacket.__name__))

    # This makes DCE marginally less likely to DCE inplace operations.
    # It is not strictly necessary
    # Kind of a hacky way to test if an op is in-place or not
    if func.overloadpacket.__name__[-1] == "_" and func.overloadpacket.__name__[0] != "_":
        if isinstance(args[0], List):
            # e.g., c10d::allreduce_ returns a list of tensors as the first element
            # in the output.
            for i, a in enumerate(args[0]):
                a.proxy = proxy_out[0][i]
        else:
            args[0].proxy = proxy_out

    out = func(*args, **kwargs)

    # In some circumstances, we will be tracing in a situation where a tensor
    # is *statically* known to be a constant (currently, this only happens if
    # you run torch.tensor; deterministic factory functions like torch.arange
    # don't get this treatment).  When the tensor in question is small, it's
    # helpful to due constant propagation in case we call item() (in which
    # case we can return the constant value that is known, rather than give
    # an error.)  The logic here tests if constant propagation is possible
    # (because all of the inputs are constant).  If so, we disable fake tensor
    # mode (if it is on) and do true compute on the constant.
    #
    # It's worth highlighting that we're making a policy decision here.
    # There is a potential that the tensor is actually quite large, and we
    # don't actually want to run the compute.  The tensor being quite large
    # is one of the reasons why factory functions don't get this treatment
    # (since they can be quite large; if a parameter is initialized to a
    # constant value it will be!)  Similarly, there is also a potential
    # to run an operator that blows up the size of a small tensor; we don't
    # protect against this case, but we could force, e.g., only single
    # element constant computation by testing the numel of the result before
    # propagating const-ness.  Similarly, we don't require the constant to
    # live on CPU, but we could.
    any_constant = pytree.tree_any_only(_ProxyTensor, lambda t: t.constant is not None, (f_args, f_kwargs))

    constant = None

    # If this is a lift, the input tensor is guaranteed to be a
    # constant, so we keep a copy of the original argument along so
    # we can query it if we're asked to item() it at some later point
    if func is torch.ops.aten.lift_fresh_copy.default and out.numel() <= CONSTANT_NUMEL_LIMIT:
        with maybe_disable_fake_tensor_mode():
            constant = args[0].clone()
    elif (
        torch.Tag.nondeterministic_seeded not in func.tags  # type: ignore[attr-defined]
        and all_constant
        and any_constant
        and pytree.tree_all_only(torch.Tensor, lambda t: t.numel() <= CONSTANT_NUMEL_LIMIT, out)
    ):
        # NB: do NOT include factories as constants
        with maybe_disable_fake_tensor_mode():
            const_args, const_kwargs = pytree.tree_map_only(
                _ProxyTensor, lambda t: t.constant, (f_args, f_kwargs)
            )
            constant = func(*const_args, **const_kwargs)
    else:
        constant = None

    track_tensor_tree(out, proxy_out, constant=constant, tracer=tracer)
    return out


class PythonKeyTracer(Tracer):
    def __init__(self):
        super().__init__()

    # In general, we don't want to make modules leaves. In principle, users of
    # this tracer might want to override this in order to turn a couple specific
    # modules into leaves in the traced graph.
    def call_module(
            self, m: torch.nn.Module, forward: Callable[..., Any], args: Tuple[Any, ...], kwargs: Dict[str, Any]
    ) -> Any:
        return forward(*args, **kwargs)

    # We don't want to turn getattr calls into proxies. So we just return the actual value.
    def getattr(self, attr, attr_val, parameter_proxy_cache):
        return attr_val

    def create_arg(self, a: Any):
        if isinstance(a, torch.nn.Parameter):
            for n, p in self.root.named_parameters():
                if a is p:
                    return self.create_node('get_attr', n, (), {})
            qualname: Optional[str] = None

            if not qualname:
                i = 0
                while True:
                    qualname = f'_param_constant{i}'
                    if not hasattr(self.root, qualname):
                        break
                    i += 1
                setattr(self.root, qualname, a)

            return self.create_node('get_attr', qualname, (), {})
        elif isinstance(a, (SymInt, SymFloat)):
            assert a.get_pyobj().constant is not None
            return a.get_pyobj().constant
        return super().create_arg(a)


def dispatch_trace(
        root: Union[torch.nn.Module, Callable],
        tracer: Tracer,
        concrete_args: Optional[Tuple[Any, ...]] = None,
) -> GraphModule:
    graph = tracer.trace(root, concrete_args)
    name = root.__class__.__name__ if isinstance(root, torch.nn.Module) else root.__name__
    return GraphModule(tracer.root, graph, name)


def wrap_key(f, tensors, tracer):
    flat_tensors, tensors_spec = pytree.tree_flatten(tensors)

    @functools.wraps(f)
    def wrapped(*proxies):
        flat_proxies, proxies_spec = pytree.tree_flatten(proxies)
        assert len(flat_proxies) == len(flat_tensors)
        track_tensor_tree(flat_tensors, flat_proxies, constant=None, tracer=tracer)

        out = f(*tensors)
        return pytree.tree_map_only(
            torch.Tensor,
            lambda t: get_proxy_slot(t, tracer, t, lambda x: x.proxy),
            out
        )

    return wrapped


class ProxyTorchDispatchMode(TorchDispatchMode):
    def __init__(self, tracer):
        self.tracer = tracer
        self.enable_tracing = True
        self.sym_mode = ProxySymDispatchMode(tracer)
        self.trace_state = {}

    def __torch_dispatch__(self, func, types, args=(), kwargs=None):
        with self.sym_mode.enable(False):
            return self.inner_torch_dispatch(func, types, args, kwargs)

    @contextmanager
    def restore(self):
        with self.sym_mode.enable(True):
            with super().restore():
                yield

    def inner_torch_dispatch(self, func, types, args=(), kwargs=None):
        if not self.enable_tracing:
            return func(*args, **kwargs)

        if func in [prim.device.default]:
            return func(*args, **kwargs)

        return proxy_call(self, func, args, kwargs)


SymInt = torch.SymIntNode
SymFloat = torch.SymFloatNode


class ProxySymDispatchMode(SymDispatchMode):
    def __init__(self, tracer):
        super().__init__()
        self.tracer = tracer
        # When false, we don't trace operations.  If you do this, you MUST
        # call track_tensor/track_tensor_tree on all results of the operation
        # to ensure we can adeduately track the results
        self.enable_tracing = True

    @contextmanager
    def enable(self, b):
        old = self.enable_tracing
        self.enable_tracing = b
        try:
            yield
        finally:
            self.enable_tracing = old

<<<<<<< HEAD
    def _compute_proxy(self, func, args, out):
=======
    def __sym_dispatch__(self, func, types, args, kwargs):
        if not self.enable_tracing:
            return func(*args, **kwargs)
        # For speed, we assume there are no nested data structures
        # (otherwise we could use tree_map)
        # We also assume there are no keyword arguments.
        assert not kwargs
>>>>>>> 163c2272
        n_args = tuple(
            get_proxy_slot(a, self.tracer)().node if a.constant is None else a.constant
            if isinstance(a, (PySymInt, PySymFloat)) else a
            for a in args
        )

        # func doesn't have a __torch_function__ that Proxy can interpose, so
        # we gotta do it manually
        n_out = self.tracer.create_node("call_function", func, n_args, {})
        p_out = fx.Proxy(n_out, self.tracer)
        set_meta(p_out, out)
        return p_out

    def __sym_dispatch__(self, func, types, args, kwargs):
        if not self.enable_tracing:
            return func(*args, **kwargs)
        # For speed, we assume there are no nested data structures
        # (otherwise we could use tree_map)
        # We also assume there are no keyword arguments.
        assert not kwargs
        out = func(*args, **kwargs)
        assert isinstance(out, (PySymInt, PySymFloat)), f"{func}(*{args}, **{kwargs}) = {out}"
<<<<<<< HEAD

        # Delays tracing out the proxies on this op until we actually need it
        p_out_thunk = thunkify(self._compute_proxy, func=func, args=args, out=out)
        set_proxy_slot(out, self.tracer, p_out_thunk)
=======
        set_proxy_slot(out, self.tracer, lambda: p_out)
>>>>>>> 163c2272
        return out


# TODO: I'm not sure what the point of this class is; you can just
# make_fx through a regular Interpreter
class DecompositionInterpreter(torch.fx.Interpreter):
    def __init__(self, module: torch.fx.GraphModule, new_graph: torch.fx.Graph, decomposition_table=None, **kwargs):
        super().__init__(module, **kwargs)
        self.new_graph = new_graph
        self.tracer = torch.fx.proxy.GraphAppendingTracer(self.new_graph)
        self.decomposition_table = decomposition_table
        if self.decomposition_table is None:
            self.decomposition_table = {}
        self.mode = ProxyTorchDispatchMode(self.tracer)

    def placeholder(self, target, args, kwargs):
        out = super().placeholder(target, args, kwargs)
        proxy = torch.fx.Proxy(self.new_graph.placeholder(target), self.tracer)
        track_tensor_tree(out, proxy, constant=None, tracer=self.tracer)
        # TODO handle case where the first character of target is '*'
        return out

    def get_attr(self, target, args, kwargs):
        out = super().get_attr(target, args, kwargs)
        proxy = torch.fx.Proxy(self.new_graph.get_attr(target), self.tracer)
        track_tensor_tree(out, proxy, constant=None, tracer=self.tracer)
        return out

    # call_function, call_method, call_module get traced automatically by the outer mode.

    def output(self, target, args, kwargs):
        out = super().output(target, args, kwargs)

        def unwrap(e):
            return get_proxy_slot(e, self.tracer, e, lambda x: x.proxy.node)
        self.new_graph.output(pytree.tree_map(unwrap, out))
        return out

    def run(self, *args, **kwargs):
        # Should enter the mode at least once for being able to restore it later
        # See: https://github.com/pytorch/pytorch/pull/82549#discussion_r934782025
        with decompose(self.decomposition_table), self.mode:
            return super().run(*args, **kwargs)


def wrapper_and_args_for_make_fx(func, args, kwargs):
    # make_fx doesn't support kwargs, so we need to do this flattening
    # and then unflatten the args before calling func
    flat_args, spec = pytree.tree_flatten((args, kwargs))

    def wrapped(flat_args):
        fn_args, fn_kwargs = pytree.tree_unflatten(flat_args, spec)
        return func(*fn_args, **fn_kwargs)
    return wrapped, flat_args

@contextmanager
def disable_autocast_cache():
    old_value = torch.is_autocast_cache_enabled()
    torch.set_autocast_cache_enabled(False)
    try:
        yield
    finally:
        torch.set_autocast_cache_enabled(old_value)


def make_fx(f, decomposition_table=None, tracing_mode="real"):
    assert tracing_mode in ["real", "fake", "symbolic"]

    if decomposition_table is None:
        decomposition_table = {}

    @functools.wraps(f)
    def wrapped(*args):
        phs = pytree.tree_map(lambda _: fx.PH, args)  # type: ignore[attr-defined]
        fx_tracer = PythonKeyTracer()
        fake_tensor_mode: Any = nullcontext()
        if tracing_mode == "real":
            fake_tensor_mode = nullcontext()
        elif tracing_mode == "fake":
            fake_tensor_mode = FakeTensorMode(allow_fallback_kernels=True)
        elif tracing_mode == "symbolic":
            fake_tensor_mode = FakeTensorMode(allow_fallback_kernels=False)
        else:
            raise AssertionError(f"Unexpected tracing type: {tracing_mode}")

        python_dispatcher_mode: Any = nullcontext()
        if tracing_mode == "symbolic":
            python_dispatcher_mode = enable_python_dispatcher()

        proxy_mode = ProxyTorchDispatchMode(fx_tracer)

        def wrap_fake_concrete(x):
            if isinstance(x, torch.Tensor):
                return fake_tensor_mode.from_tensor(x)  # type: ignore[attr-defined]

            return x

        shape_env = ShapeEnv()
        sym_mode = proxy_mode.sym_mode

        # todo: Figure out a more informative name for symints
        def wrap_fake_symbolic(x, sym_shape):
            if isinstance(x, torch.Tensor):
                val = FakeTensor(fake_tensor_mode, torch.empty(sym_shape, device="meta", requires_grad=x.requires_grad), x.device)
                return val
            return x

        wrap_fn_map = {
            "real": lambda x: x,
            "fake": wrap_fake_concrete,
        }
        if tracing_mode == "symbolic":
            flat_shapes = shape_env.create_shapes_for_args(args)
            flat_args, spec = pytree.tree_flatten(args)
            args = pytree.tree_unflatten(list(map(lambda a: wrap_fake_symbolic(a[0], a[1]), zip(flat_args, flat_shapes))), spec)
        else:
            args = pytree.tree_map(wrap_fn_map[tracing_mode], args)

        if not hasattr(inspect.unwrap(f), '__code__') or inspect.unwrap(f).__code__.co_flags & inspect.CO_VARARGS:
            # FX doesn't support varargs, so we gotta fake up a wrapper
            # TODO: Would be nice to fix this at the source...
            func = fake_signature(f, len(phs))
        else:
            func = f

        # We disable the autocast cache as the autocast cache causes type conversions on parameters to
        # check a cache, which introduces untracked tensors into the graph
        with decompose(decomposition_table), fake_tensor_mode, python_dispatcher_mode, \
             sym_mode, proxy_mode, disable_autocast_cache():  # type: ignore[attr-defined]
            t = dispatch_trace(wrap_key(func, args, fx_tracer), tracer=fx_tracer, concrete_args=tuple(phs))

        # TODO: kind of a bad way to do it, should maybe figure out a better way
        t.shape_env = shape_env  # type: ignore[assignment]
        return t

    return wrapped


def get_torch_dispatch_modes():
    modes = [torch._C._get_torch_dispatch_mode()]
    if modes[-1] is None:
        return list()
    while modes[-1].inner is not None:
        modes.append(modes[-1].inner)
    return modes


@contextlib.contextmanager
def disable_proxy_modes_tracing():
    # TODO: This probably doesn't correctly also disable ProxySymDispatchMode
    modes = get_torch_dispatch_modes()
    proxy_tensor_modes = [m for m in modes if isinstance(m, ProxyTorchDispatchMode)]
    olds = [m.enable_tracing for m in proxy_tensor_modes]
    for proxy_mode in proxy_tensor_modes:
        proxy_mode.enable_tracing = False
    try:
        yield
    finally:
        for proxy_mode, old in zip(proxy_tensor_modes, olds):
            proxy_mode.enable_tracing = old


def get_isolated_graphmodule(func, args, kwargs, tracing_mode="real"):
    """A helper function used to get the GraphModule for the given func.

    It's expected to be used in the ProxyTensor tracing context.
    It detaches the args and kwargs from the current tracer so that the trace of
    the current graph module can be created without any side-effects.
    """
    wrapped, all_args = wrapper_and_args_for_make_fx(func, args, kwargs)

    with disable_proxy_modes_tracing():
        gm = make_fx(wrapped, tracing_mode=tracing_mode)(all_args)
    return gm<|MERGE_RESOLUTION|>--- conflicted
+++ resolved
@@ -118,16 +118,7 @@
             assert isinstance(inner_s, PySymInt)
             proxy = None
 
-<<<<<<< HEAD
             set_proxy_slot(inner_s, tracer, thunkify(proxy_callable, inner_s, *args))
-=======
-            def thunk():
-                nonlocal proxy
-                if proxy is None:
-                    proxy = proxy_callable(inner_s, *args)
-                return proxy
-            set_proxy_slot(inner_s, tracer, thunk)
->>>>>>> 163c2272
 
     # The basic idea is that we need to associate each tensor/SymInt
     # with a Proxy.  How do we setup this association?  We just store
@@ -141,10 +132,7 @@
         try_set_proxy_slot(s, lambda x, i: set_meta(torch.ops.aten.sym_stride(proxy, i), x), i)
 
     try_set_proxy_slot(tensor.numel(), lambda x: set_meta(torch.ops.aten.sym_numel(proxy), x))
-<<<<<<< HEAD
-=======
     try_set_proxy_slot(tensor.storage_offset(), lambda x: set_meta(torch.ops.aten.sym_storage_offset(proxy), x))
->>>>>>> 163c2272
     set_proxy_slot(tensor, tracer, _ProxyTensor(proxy, constant))
 
 def track_tensor_tree(inner_res, proxy_res, *, constant, tracer):
@@ -222,21 +210,10 @@
             if r is not NotImplemented:
                 return r
 
-<<<<<<< HEAD
     with proxy_mode.restore():
         r = func.decompose(*args, **kwargs)
         if r is not NotImplemented:
             return r
-=======
-    # Some of these are not "real" aten ops and will fail if we
-    # call _dispatch_has_kernel_for_dispatch_key on them.
-    # This list is probably incomplete
-    if func not in [torch.ops.aten.size.default, torch.ops.aten.sym_storage_offset.default]:
-        with proxy_mode.restore():
-            r = func.decompose(*args, **kwargs)
-            if r is not NotImplemented:
-                return r
->>>>>>> 163c2272
 
     tracer = proxy_mode.tracer
     f_args, f_kwargs = pytree.tree_map_only(torch.Tensor, fetch_tensor_proxy(tracer), (args, kwargs))
@@ -489,17 +466,7 @@
         finally:
             self.enable_tracing = old
 
-<<<<<<< HEAD
     def _compute_proxy(self, func, args, out):
-=======
-    def __sym_dispatch__(self, func, types, args, kwargs):
-        if not self.enable_tracing:
-            return func(*args, **kwargs)
-        # For speed, we assume there are no nested data structures
-        # (otherwise we could use tree_map)
-        # We also assume there are no keyword arguments.
-        assert not kwargs
->>>>>>> 163c2272
         n_args = tuple(
             get_proxy_slot(a, self.tracer)().node if a.constant is None else a.constant
             if isinstance(a, (PySymInt, PySymFloat)) else a
@@ -522,14 +489,10 @@
         assert not kwargs
         out = func(*args, **kwargs)
         assert isinstance(out, (PySymInt, PySymFloat)), f"{func}(*{args}, **{kwargs}) = {out}"
-<<<<<<< HEAD
 
         # Delays tracing out the proxies on this op until we actually need it
         p_out_thunk = thunkify(self._compute_proxy, func=func, args=args, out=out)
         set_proxy_slot(out, self.tracer, p_out_thunk)
-=======
-        set_proxy_slot(out, self.tracer, lambda: p_out)
->>>>>>> 163c2272
         return out
 
 
