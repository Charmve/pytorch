--- conflicted
+++ resolved
@@ -262,21 +262,8 @@
 
     return False
 
-<<<<<<< HEAD
-def is_singleton(s):
-    return isinstance(s, torch.SymInt) and s.node.is_singleton()
-
-    # check for symbolic variable wrapping a SingletonSymNode (fake-ifying causes this)
-    return (
-        s.node.is_symbolic()
-        and s.node.hint is not None
-        and isinstance(s.node.hint, torch.SymInt)
-        and s.node.hint.node.singleton_int() is not None
-    )
-=======
 def is_nested_int(s):
     return isinstance(s, torch.SymInt) and s.node.is_nested_int()
->>>>>>> 950b4843
 
 def _iterate_exprs(val: Union[SymInt, torch.Tensor]) -> Iterable[sympy.Basic]:
     if isinstance(val, SymTypes):
