from typing import Tuple

import torch
from torch._C import DispatchKey, DispatchKeySet
from torch._prims_common import is_expandable_to
from torch.fx.experimental.symbolic_shapes import has_free_symbols
from torch.utils.weak import WeakTensorKeyDictionary
from typing import *  # noqa: F403

_tensor_id_counter = 0
_tensor_symint_registry = WeakTensorKeyDictionary()


def get_tensor_symint(tensor, *, coeff=1, sum_offsets=None):
    global _tensor_id_counter
    tensor_symint = _tensor_symint_registry.get(tensor)
    if tensor_symint is None:
<<<<<<< HEAD
        tensor_symint = torch._C._get_singleton_int(
            _tensor_id_counter, coeff, tensor, sum_offsets
        )
=======
        tensor_symint = torch._C._get_nested_int(_tensor_id_counter, coeff)
>>>>>>> 950b4843
        _tensor_id_counter += 1
        _tensor_symint_registry[tensor] = tensor_symint
    return tensor_symint


# SDPA metadata; max / min seqlens are needed for e.g. flash
def _get_sdpa_extreme_seqlen(func, tensor):
    return int(func(tensor).item())


class NestedTensor(torch.Tensor):
    _values: torch.Tensor  # type: ignore[assignment]
    _offsets: torch.Tensor
    _lengths: Optional[torch.Tensor]
    # NOTE [ Nested ints for ragged sizes and strides ]
    #
    # Jagged layout tensors are tensors that represent a n-dim tensor with a
    # ragged dimension, but are backed by an (n-1)-dim tensor underneath, e.g.,
    # a jagged tensor with outer shape [B, x, D] is represented internally by a
    # tensor with shape [sum(x), D] where we introduce what we call a nested int
    # denoted as "x" here (but sometimes denoted with "*" to
    # represent the ragged dimension, and sum(x) represents the dim of the inner
    # tensor or equivalently the sum of all the sizes of the constituent
    # tensors' varying lengths.
    #
    # We also use nested ints to represent the strides of this tensor.
    # For example, a jagged tensor with shape [B, x, D] can be strided in two
    # ways: [xD, D, 1] and [x, 1, sum(x)], where xD represents x multiplied by D
    _size: Tuple[int, ...]
    _stride: Tuple[int, ...]
    # Indicates that the nth dimension is ragged
    _ragged_idx: int
    _metadata_cache: Dict[str, Any]

    @staticmethod
    def __new__(
        cls,
        values,
        offsets,
        *,
        lengths=None,
        **kwargs,
    ):
        ks = DispatchKeySet(DispatchKey.NestedTensor)
        ks = ks.add(DispatchKey.AutogradNestedTensor)
        r = torch.Tensor._make_wrapper_subclass(  # type: ignore[attr-defined]
            cls,
            (0,),
            (0,),
            0,
            torch.contiguous_format,
            values.dtype,
            torch.jagged,
            values.device,
            False,
            kwargs.get("requires_grad", False),
            "sizes",
            False,
            True,  # dispatch_layout
            ks,
        )
        return r

    def __init__(self, values, offsets, *, lengths=None, **kwargs):
        super().__init__()
        set_global_dummy_once()
        # Only support jagged for now.
        assert offsets is not None
        assert offsets.ndim == 1
        assert not isinstance(values, NestedTensor)

        self._values = values
        self._offsets = offsets
        self._lengths = lengths

        # Query cache for the symint associated with offsets or lengths
        # offsets always exists, though sometimes lengths also exists
        # (create a new one if needed).
        ragged_source = offsets if lengths is None else lengths
        ragged_size = get_tensor_symint(
            ragged_source, coeff=1, sum_offsets=values.shape[0]
        )
        self._ragged_idx = kwargs.get("_ragged_idx", 1)
        B = offsets.shape[0] - 1
        Ds = values.shape[: self._ragged_idx - 1] + values.shape[self._ragged_idx :]

        nested_size = [B]
        nested_size.extend(Ds[: self._ragged_idx - 1])
        nested_size.append(ragged_size)
        nested_size.extend(Ds[self._ragged_idx - 1 :])
        self._size = tuple(nested_size)

        stride = values.stride()
        self._strides = (ragged_size * stride[self._ragged_idx - 1], *stride)

        if values.requires_grad:
            raise ValueError(
                "NestedTensor values cannot require grad, please "
                "detach before passing to NestedTensor constructor"
            )

        # holds properties that are computed lazily
        self._metadata_cache = kwargs.get("_metadata_cache") or {}

        # collapsed ragged dim must always be dynamic
        torch._dynamo.mark_dynamic(self, self._ragged_idx)
        torch._dynamo.mark_dynamic(self._values, self._ragged_idx - 1)

    def values(self):
        return self._values

    def offsets(self):
        return self._offsets

    def lengths(self):
        return self._lengths

    @property
    def _max_seqlen(self):
        if "max_seqlen" not in self._metadata_cache:
            # compute & cache
            self._metadata_cache["max_seqlen"] = _get_sdpa_extreme_seqlen(
                torch.max,
                self._offsets.diff() if self._lengths is None else self._lengths,
            )
        return self._metadata_cache["max_seqlen"]

    @property
    def _min_seqlen(self):
        if "min_seqlen" not in self._metadata_cache:
            # compute & cache
            self._metadata_cache["min_seqlen"] = _get_sdpa_extreme_seqlen(
                torch.min,
                self._offsets.diff() if self._lengths is None else self._lengths,
            )
        return self._metadata_cache["min_seqlen"]

    def __repr__(self):
        # We should implement this in torch/_tensor_str.py instead
        grad_fn_str = (
            f", requires_grad={self.requires_grad}" if self.requires_grad else ""
        )
        if self.grad_fn:
            grad_fn_str = f", grad_fn={self.grad_fn}"
        return f"NestedTensor(size={self._size}, offsets={self._offsets}{grad_fn_str}, contiguous={self._lengths is None})"

    def __reduce_ex__(self, proto):
        state = torch._utils._get_obj_state(self)

        # SymNodes are not serializable
        assert "_size" in state and "_strides" in state
        state = dict(state)
        del state["_size"]
        del state["_strides"]

        func = NestedTensor
        args = (self._values, self._offsets)
        return (torch._tensor._rebuild_from_type_v2, (func, type(self), args, state))

    def __tensor_flatten__(self):
        ctx = {
            "requires_grad": self.requires_grad,
            # TODO: Don't guard on this!
            "metadata_cache": self._metadata_cache,
            "ragged_idx": self._ragged_idx,
        }
        inner_tensors = ["_values", "_offsets"]
        if self._lengths is not None:
            inner_tensors.append("_lengths")
        return inner_tensors, ctx

    @staticmethod
    def __tensor_unflatten__(inner_tensors: Dict, meta, outer_size, outer_stride):
        assert len(inner_tensors) >= 2 and len(inner_tensors) <= 3
        values = inner_tensors["_values"]
        offsets = inner_tensors["_offsets"]
        lengths = inner_tensors.get("_lengths", None)
        ragged_idx = meta["ragged_idx"]

        # Note that we cannot simply check if is_fake(values) because
        # during aot autograd, FunctionalTensors are not fake but hold
        # symbolic sizes.
        ragged_source = offsets if lengths is None else lengths
        if has_free_symbols(ragged_source) or has_free_symbols(values):
            # Associate offsets or lengths (possibly fake, possibly functionalized)
            # with the ragged_size.
            ragged_size = outer_size[ragged_idx]
            # Ordinarily, the ragged int is created the first time get_tensor_symint
            # is called with its corresponding tensor, which enforces that the
            # ragged int has all the extra metadata. We must replicate that here.
            #
            # Some notes on what happens later:
            # - Multiplication with scalar is the only operation that produces
            #   a singleton from singleton. If I multiply, in theory I need to
            #   propagate all the attributes, but since singleton that result
            #   from multply are only used for striding, and we never use those
            #   with factory functions, so we can get away with not propagating.
            # - We don't guard explicitly even as we enter code paths that
            #   rely on this being the case. We assume that specializing on the
            #   Subclass-ness of the inputs is enough.
            ragged_size.node._singleton_data = offsets
            ragged_size.node._singleton_sum_offsets = values.shape[0]
            _tensor_symint_registry[ragged_source] = ragged_size

        return NestedTensor(
            values,
            offsets=offsets,
            lengths=lengths,
            requires_grad=meta["requires_grad"],
            _ragged_idx=ragged_idx,
            _metadata_cache=meta["metadata_cache"],
        )

    @classmethod
    def __torch_dispatch__(cls, func, types, args=(), kwargs=None):
        kwargs = {} if kwargs is None else kwargs

        # Lazy import to avoid circular dependency
        from .ops import lookup_jagged

        fn = lookup_jagged(func, *args, **kwargs)
        if fn is not None:
            return fn(*args, **kwargs)

        raise NotImplementedError(func)

    @classmethod
    def __torch_function__(cls, func, types, args=(), kwargs=None):
        if kwargs is None:
            kwargs = {}

        from .ops import jagged_torch_function

        try:
            return jagged_torch_function(func, *args, **kwargs)
        except NotImplementedError:
            pass
        with torch._C.DisableTorchFunctionSubclass():
            return func(*args, **kwargs)


_has_set_global_dummy = False


def set_global_dummy_once():
    # Needs to be done lazily to avoid a circular import
    global _has_set_global_dummy
    if _has_set_global_dummy:
        return
    _has_set_global_dummy = True
    _nt_dummy = NestedTensor(
        values=torch.randn(1, 1, device="meta"),
        offsets=torch.randn(1, device="meta"),
    )
    torch._C._set_global_singleton_dummy(_nt_dummy)


# Not actually a view!
class ViewBufferFromNested(torch.autograd.Function):
    @staticmethod
    def forward(ctx, x: NestedTensor):  # type: ignore[override]
        ctx.save_for_backward(x.offsets())
        ctx.metadata_cache = x._metadata_cache
        ctx.ragged_idx = x._ragged_idx
        return x.values()

    @staticmethod
    def backward(ctx, gO: torch.Tensor):  # type: ignore[override]
        (offsets,) = ctx.saved_tensors
        return NestedTensor(
            gO,
            offsets=offsets,
            _metadata_cache=ctx.metadata_cache,
            _ragged_idx=ctx.ragged_idx,
        )


# Not actually a view!
class ViewNestedFromBuffer(torch.autograd.Function):
    @staticmethod
    def forward(
        ctx,
        values: torch.Tensor,
        offsets: torch.Tensor,
        metadata_cache: Optional[Dict[str, Any]] = None,
    ):  # type: ignore[override]
        return NestedTensor(
            values.detach(),
            offsets=offsets,
            _metadata_cache=metadata_cache,
        )

    @staticmethod
    def backward(ctx, gO: NestedTensor):  # type: ignore[override]
        return gO.values(), None, None


# Not actually a view!
# NOTE: @jbschlosser is working on making it a view
class ViewNonContiguousNestedFromBuffer(torch.autograd.Function):
    @staticmethod
    def forward(ctx, values: torch.Tensor, offsets: torch.Tensor, lengths: torch.Tensor):  # type: ignore[override]
        return NestedTensor(
            values.detach(),
            offsets=offsets,
            lengths=lengths,
        )

    @staticmethod
    def backward(ctx, gO: NestedTensor):  # type: ignore[override]
        return gO.values(), None, None


# Need to make it obvious that users should be passing in offsets
def jagged_from_list(
    tensors: List[torch.Tensor],
    offsets: Optional[torch.Tensor],
    dtype=None,
    device=None,
) -> Tuple[NestedTensor, torch.Tensor]:
    """Constructs a NestedTensor backed by jagged layout from a list of tensors"""

    if not len(set(t.dtype for t in tensors)) == 1:  # noqa: C401
        raise RuntimeError(
            "When constructing a nested tensor, all tensors in list must have the same dtype"
        )
    if not len(set(t.device for t in tensors)) == 1:  # noqa: C401
        raise RuntimeError(
            "When constructing a nested tensor, all tensors in list must be on the same device"
        )

    # Check that the NT is representable by the jagged layout.
    # Jagged layout represents (B, *, D_0, D_1, ..., D_N), where the only
    # raggedness allowed is for the single dim immediately adjacent to the batch dim.
    sizes = [t.shape for t in tensors]
    non_first_sizes = [s[1:] for s in sizes]
    at_most_first_ragged = all(s == non_first_sizes[0] for s in non_first_sizes)
    if not at_most_first_ragged:
        raise RuntimeError(
            "Cannot represent given tensor list as a nested tensor with the jagged layout. "
            "Note that the jagged layout only represents shapes of the form "
            "(B, *, D_0, D_1, ..., D_N), with only * allowed to be ragged."
        )

    # Set properties appropriately.
    values = torch.cat(tensors, dim=0)
    to_kwargs = {}
    if device is not None:
        to_kwargs["device"] = device
    if dtype is not None:
        to_kwargs["dtype"] = dtype
    values = values.to(**to_kwargs)

    # Calculate jagged offsets if not provided.
    if offsets is None:
        # Jagged layout specifies that offsets are stored as int64 on the same device as values.
        offsets = torch.cat(
            [
                torch.zeros(1, dtype=torch.int64, device=values.device),
                torch.tensor([s[0] for s in sizes], device=values.device).cumsum(dim=0),
            ]
        )

    ret_nt = ViewNestedFromBuffer.apply(values, offsets)
    ret_nt._metadata_cache = {
        # compute this now since it's easy
        "max_seqlen": max([t.shape[0] for t in tensors]),
        "min_seqlen": min([t.shape[0] for t in tensors]),
    }
    return (ret_nt, offsets)  # type: ignore[return-value]


def jagged_from_tensor_and_lengths(
    tensor: torch.Tensor, starts: torch.Tensor, lengths: torch.Tensor
) -> Tuple[NestedTensor, torch.Tensor, Optional[torch.Tensor]]:
    """Constructs a NestedTensor backed by jagged layout from a tensor, starts of sequences, and sequence lengths"""
    batch_size = tensor.shape[0]
    if is_expandable_to(starts.shape, (batch_size,)) and is_expandable_to(
        lengths.shape, (batch_size,)
    ):
        start_list = starts.expand(batch_size)
        length_list = lengths.expand(batch_size)
    else:
        raise RuntimeError(
            "When constructing a jagged nested tensor using narrow(), "
            "your start and length must be Tensors that broadcast to input.shape[0]"
        )

    # Calculate jagged offsets
    assert (
        len(tensor.shape) >= 2
    ), "tensor must at least be 2D for the nested narrow op to work"
    max_seq_len = tensor.shape[1]
    offset_lengths = max_seq_len * torch.arange(
        0, batch_size, dtype=torch.int64, device=tensor.device
    )
    # Jagged layout specifies that offsets are stored as int64 on the same device as values.
    offsets = torch.cat(
        [
            start_list + offset_lengths,
            (start_list[-1] + offset_lengths[-1] + length_list[-1]).unsqueeze(0),
        ]
    )

    # Reshape buffer to flatten the 1st and 2nd dimension (view used to enforce non-copy)
    if len(tensor.shape) > 2:
        values = tensor.view(-1, *tensor.shape[2:])
    else:
        values = tensor.view(-1)

    # Check if offsets and lengths make it possibly contiguous and return a regular NT
    is_contiguous = True
    orig_dim = tensor.shape[1]
    if torch.any(length_list[1:-1].ne(orig_dim)):
        is_contiguous = False
    if torch.any(offsets[1:-2].diff().ne(orig_dim)):
        is_contiguous = False
    if offsets[0] + length_list[0] != orig_dim:
        is_contiguous = False

    actual_max_seqlen = int(torch.max(lengths).item())
    min_seqlen = int(torch.min(lengths).item())

    if is_contiguous:
        ret_nt = ViewNestedFromBuffer.apply(
            values[offsets[0] : offsets[-1]],
            offsets - offsets[0],
        )
    else:
        ret_nt = ViewNonContiguousNestedFromBuffer.apply(values, offsets, length_list)

    # populate metadata cache with computed seqlen extremes
    ret_nt._metadata_cache = {
        "max_seqlen": actual_max_seqlen,
        "min_seqlen": min_seqlen,
    }

    return (ret_nt, offsets, None if is_contiguous else length_list)


def buffer_from_jagged(jagged):
    return ViewBufferFromNested.apply(jagged)<|MERGE_RESOLUTION|>--- conflicted
+++ resolved
@@ -11,17 +11,11 @@
 _tensor_symint_registry = WeakTensorKeyDictionary()
 
 
-def get_tensor_symint(tensor, *, coeff=1, sum_offsets=None):
+def get_tensor_symint(tensor, *, coeff=1):
     global _tensor_id_counter
     tensor_symint = _tensor_symint_registry.get(tensor)
     if tensor_symint is None:
-<<<<<<< HEAD
-        tensor_symint = torch._C._get_singleton_int(
-            _tensor_id_counter, coeff, tensor, sum_offsets
-        )
-=======
         tensor_symint = torch._C._get_nested_int(_tensor_id_counter, coeff)
->>>>>>> 950b4843
         _tensor_id_counter += 1
         _tensor_symint_registry[tensor] = tensor_symint
     return tensor_symint
@@ -87,23 +81,15 @@
 
     def __init__(self, values, offsets, *, lengths=None, **kwargs):
         super().__init__()
-        set_global_dummy_once()
         # Only support jagged for now.
         assert offsets is not None
         assert offsets.ndim == 1
         assert not isinstance(values, NestedTensor)
 
-        self._values = values
-        self._offsets = offsets
-        self._lengths = lengths
-
         # Query cache for the symint associated with offsets or lengths
-        # offsets always exists, though sometimes lengths also exists
         # (create a new one if needed).
         ragged_source = offsets if lengths is None else lengths
-        ragged_size = get_tensor_symint(
-            ragged_source, coeff=1, sum_offsets=values.shape[0]
-        )
+        ragged_size = get_tensor_symint(ragged_source, coeff=1)
         self._ragged_idx = kwargs.get("_ragged_idx", 1)
         B = offsets.shape[0] - 1
         Ds = values.shape[: self._ragged_idx - 1] + values.shape[self._ragged_idx :]
@@ -122,6 +108,9 @@
                 "NestedTensor values cannot require grad, please "
                 "detach before passing to NestedTensor constructor"
             )
+        self._values = values
+        self._offsets = offsets
+        self._lengths = lengths
 
         # holds properties that are computed lazily
         self._metadata_cache = kwargs.get("_metadata_cache") or {}
@@ -209,21 +198,6 @@
             # Associate offsets or lengths (possibly fake, possibly functionalized)
             # with the ragged_size.
             ragged_size = outer_size[ragged_idx]
-            # Ordinarily, the ragged int is created the first time get_tensor_symint
-            # is called with its corresponding tensor, which enforces that the
-            # ragged int has all the extra metadata. We must replicate that here.
-            #
-            # Some notes on what happens later:
-            # - Multiplication with scalar is the only operation that produces
-            #   a singleton from singleton. If I multiply, in theory I need to
-            #   propagate all the attributes, but since singleton that result
-            #   from multply are only used for striding, and we never use those
-            #   with factory functions, so we can get away with not propagating.
-            # - We don't guard explicitly even as we enter code paths that
-            #   rely on this being the case. We assume that specializing on the
-            #   Subclass-ness of the inputs is enough.
-            ragged_size.node._singleton_data = offsets
-            ragged_size.node._singleton_sum_offsets = values.shape[0]
             _tensor_symint_registry[ragged_source] = ragged_size
 
         return NestedTensor(
@@ -261,22 +235,6 @@
             pass
         with torch._C.DisableTorchFunctionSubclass():
             return func(*args, **kwargs)
-
-
-_has_set_global_dummy = False
-
-
-def set_global_dummy_once():
-    # Needs to be done lazily to avoid a circular import
-    global _has_set_global_dummy
-    if _has_set_global_dummy:
-        return
-    _has_set_global_dummy = True
-    _nt_dummy = NestedTensor(
-        values=torch.randn(1, 1, device="meta"),
-        offsets=torch.randn(1, device="meta"),
-    )
-    torch._C._set_global_singleton_dummy(_nt_dummy)
 
 
 # Not actually a view!
