--- conflicted
+++ resolved
@@ -236,13 +236,8 @@
             maybe_suppress = shape_env.suppress_guards
 
         def sym_sizes_strides_storage_offset(
-<<<<<<< HEAD
             t, src, dynamic_dims=dynamic_dims, constraint_dims=constraint_dims
-        ):
-=======
-            t, src
         ) -> Tuple[Tuple[int, ...], Tuple[int, ...], int]:
->>>>>>> 0d6d97d9
             if shape_env is not None:
                 if isinstance(t, FakeTensor) and t.fake_mode.shape_env is shape_env:
                     # Don't reallocate the sizes; the shape envs are the same,
@@ -601,7 +596,12 @@
                             orig_shape_env = None
                             for attr in attrs:
                                 inner_t = getattr(t, attr)
-<<<<<<< HEAD
+                                if orig_shape_env is None:
+                                    orig_shape_env = (
+                                        inner_t.fake_mode.shape_env
+                                        if isinstance(inner_t, FakeTensor)
+                                        else None
+                                    )
                                 if attr == "_values":
                                     # convert dynamic_dims from NT dim space -> values dim space
                                     inner_dynamic_dims = (
@@ -617,14 +617,6 @@
                                 else:
                                     inner_dynamic_dims = None
                                     inner_constraint_dims = None
-=======
-                                if orig_shape_env is None:
-                                    orig_shape_env = (
-                                        inner_t.fake_mode.shape_env
-                                        if isinstance(inner_t, FakeTensor)
-                                        else None
-                                    )
->>>>>>> 0d6d97d9
                                 transformed_tensors_dict[attr] = callback(
                                     lambda: empty_create(
                                         inner_t,
@@ -633,11 +625,6 @@
                                         constraint_dims=inner_constraint_dims,
                                     )
                                 )
-<<<<<<< HEAD
-
-                            ctx["ragged_size"] = get_symbolic_ragged_size(t, source)
-
-=======
                             # We expect JaggedTensor to have a 'ragged_size' in
                             # its context
                             assert isinstance(ctx, dict)
@@ -652,16 +639,7 @@
                                 assert t._size[1].node.singleton_int() is not None
                                 # Replace the eager ragged size with our freshly
                                 # allocated jagged size that has a source
-                                ctx["ragged_size"] = shape_env.create_symintnode(
-                                    shape_env.create_symbol(
-                                        t._size[1],
-                                        TensorPropertySource(
-                                            source, TensorProperty.SIZE, 1
-                                        ),
-                                    ),
-                                    hint=t._size[1],
-                                )
->>>>>>> 0d6d97d9
+                                ctx["ragged_size"] = get_symbolic_ragged_size(t, source)
                             r = type(t).__tensor_unflatten__(
                                 transformed_tensors_dict, ctx
                             )
