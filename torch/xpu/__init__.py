r"""
This package introduces support for the XPU backend, specifically tailored for
Intel GPU optimization.

This package is lazily initialized, so you can always import it, and use
:func:`is_available()` to determine if your system supports XPU.
"""
import threading
from functools import lru_cache
from typing import Any, Dict, Optional, Union

import torch
import torch._C
from .. import device as _device
from ._utils import _dummy_type, _get_device_index
from .streams import Stream

_initialized = False
_initialization_lock = threading.Lock()
_is_in_bad_fork = getattr(torch._C, "_xpu_isInBadFork", lambda: False)
_device_t = Union[_device, str, int, None]


def _is_compiled() -> bool:
    r"""Return true if compile with XPU support."""
    return torch._C._has_xpu


if _is_compiled():
    _XpuDeviceProperties = torch._C._XpuDeviceProperties
    _exchange_device = torch._C._xpu_exchangeDevice
    _maybe_exchange_device = torch._C._xpu_maybeExchangeDevice
else:
    # Define dummy if PyTorch was compiled without XPU
    _XpuDeviceProperties = _dummy_type("_XpuDeviceProperties")  # type: ignore[assignment, misc]

    def _exchange_device(device: int) -> int:
        raise NotImplementedError("PyTorch was compiled without XPU support")

    def _maybe_exchange_device(device: int) -> int:
        raise NotImplementedError("PyTorch was compiled without XPU support")


@lru_cache(maxsize=1)
def device_count() -> int:
    r"""Return the number of XPU device available."""
    if not _is_compiled():
        return 0
    return torch._C._xpu_getDeviceCount()


def is_available() -> bool:
    r"""Return a bool indicating if XPU is currently available."""
    # This function nerver throws.
    return device_count() > 0


def is_bf16_supported():
    r"""Return a bool indicating if the current XPU device supports dtype bfloat16."""
    return True


def is_initialized():
    r"""Return whether PyTorch's XPU state has been initialized."""
    return _initialized and not _is_in_bad_fork()


def init():
    r"""Initialize PyTorch's XPU state.
    This is a Python API about lazy initialization that avoids initializing
    XPU until the first time it is accessed. Does nothing if the XPU state is
    already initialized.
    """
    _lazy_init()


def _lazy_init():
    global _initialized
    if is_initialized():
        return
    with _initialization_lock:
        # This test was was protected via GIL. Double-check whether XPU has
        # already been initialized.
        if is_initialized():
            return
        # Stop promptly upon encountering a bad fork error.
        if _is_in_bad_fork():
            raise RuntimeError(
                "Cannot re-initialize XPU in forked subprocess. To use XPU with "
                "multiprocessing, you must use the 'spawn' start method"
            )
        if not _is_compiled():
            raise AssertionError("Torch not compiled with XPU enabled")
        # This function inits XPU backend and detects bad fork processing.
        torch._C._xpu_init()
        _initialized = True


class _DeviceGuard:
    def __init__(self, index: int):
        self.idx = index
        self.prev_idx = -1

    def __enter__(self):
        self.prev_idx = torch.xpu._exchange_device(self.idx)

    def __exit__(self, type: Any, value: Any, traceback: Any):
        self.idx = torch.xpu._maybe_exchange_device(self.prev_idx)
        return False


class device:
    r"""Context-manager that changes the selected device.

    Args:
        device (torch.device or int or str): device index to select. It's a no-op if
            this argument is a negative integer or ``None``.
    """

    def __init__(self, device: Any):
        self.idx = _get_device_index(device, optional=True)
        self.prev_idx = -1

    def __enter__(self):
        self.prev_idx = torch.xpu._exchange_device(self.idx)

    def __exit__(self, type: Any, value: Any, traceback: Any):
        self.idx = torch.xpu._maybe_exchange_device(self.prev_idx)
        return False


class device_of(device):
    r"""Context-manager that changes the current device to that of given object.

    You can use both tensors and storages as arguments. If a given object is
    not allocated on a XPU, this is a no-op.

    Args:
        obj (Tensor or Storage): object allocated on the selected device.
    """

    def __init__(self, obj):
        idx = obj.get_device() if obj.is_xpu else -1
        super().__init__(idx)


def set_device(device: _device_t) -> None:
    r"""Set the current device.

    Args:
        device (torch.device or int or str): selected device. This function is a
            no-op if this argument is negative.
    """
    _lazy_init()
    device = _get_device_index(device)
    if device >= 0:
        torch._C._xpu_setDevice(device)


def get_device_name(device: Optional[_device_t] = None) -> str:
    r"""Get the name of a device.

    Args:
        device (torch.device or int or str, optional): device for which to
            return the name. This function is a no-op if this argument is a
            negative integer. It uses the current device, given by :func:`~torch.xpu.current_device`,
            if :attr:`device` is ``None`` (default).

    Returns:
        str: the name of the device
    """
    return get_device_properties(device).name


def get_device_capability(device: Optional[_device_t] = None) -> Dict[str, Any]:
    r"""Get the xpu capability of a device.

    Args:
        device (torch.device or int or str, optional): device for which to
            return the device capability. This function is a no-op if this
            argument is a negative integer. It uses the current device, given by
            :func:`~torch.xpu.current_device`, if :attr:`device` is ``None``
            (default).

    Returns:
        Dict[str, Any]: the xpu capability dictionary of the device
    """
    prop = get_device_properties(device)
    return {
        "max_work_group_size": prop.max_work_group_size,
        "max_num_sub_groups": prop.max_num_sub_groups,
        "sub_group_sizes": prop.sub_group_sizes,
    }


def get_device_properties(device: Optional[_device_t] = None) -> _XpuDeviceProperties:
    r"""Get the properties of a device.

    Args:
        device (torch.device or int or str): device for which to return the
            properties of the device.

    Returns:
        _XpuDeviceProperties: the properties of the device
    """
    _lazy_init()
    device = _get_device_index(device, optional=True)
    if device < 0 or device >= device_count():
        raise AssertionError("Invalid device index")
    return _get_device_properties(device)  # type: ignore[name-defined]  # noqa: F821


def current_device() -> int:
    r"""Return the index of a currently selected device."""
    _lazy_init()
    return torch._C._xpu_getDevice()


def _get_device(device: Union[int, str, torch.device]) -> torch.device:
    r"""Return the torch.device type object from the passed in device.

    Args:
        device (torch.device or int or str): selected device.
    """
    if isinstance(device, str):
        device = torch.device(device)
    elif isinstance(device, int):
        device = torch.device("xpu", device)
    return device


class StreamContext:
    r"""Context-manager that selects a given stream.

    All XPU kernels queued within its context will be enqueued on a selected
    stream.

    Args:
        Stream (Stream): selected stream. This manager is a no-op if it's
            ``None``.
    .. note:: Streams are per-device.
    """
    cur_stream: Optional["torch.xpu.Stream"]

    def __init__(self, stream: Optional["torch.xpu.Stream"]):
        self.stream = stream
        self.idx = _get_device_index(None, True)
        if self.idx is None:
            self.idx = -1

    def __enter__(self):
        cur_stream = self.stream
        if cur_stream is None or self.idx == -1:
            return
        self.src_prev_stream = torch.xpu.current_stream(None)

        # If the stream is not on the current device, then set the current stream on the device
        if self.src_prev_stream.device != cur_stream.device:
            with device(cur_stream.device):
                self.dst_prev_stream = torch.xpu.current_stream(cur_stream.device)
        torch.xpu.set_stream(cur_stream)

    def __exit__(self, type: Any, value: Any, traceback: Any):
        cur_stream = self.stream
        if cur_stream is None or self.idx == -1:
            return

        # Reset the stream on the original device and destination device
        if self.src_prev_stream.device != cur_stream.device:
            torch.xpu.set_stream(self.dst_prev_stream)
        torch.xpu.set_stream(self.src_prev_stream)


def stream(stream: Optional["torch.xpu.Stream"]) -> StreamContext:
    r"""Wrap around the Context-manager StreamContext that selects a given stream.

    Arguments:
        stream (Stream): selected stream. This manager is a no-op if it's ``None``.
    """
    return StreamContext(stream)


def _set_stream_by_id(stream_id, device_index, device_type):
    r"""set stream specified by the stream id, device index and device type

    Args: stream_id (int): not visible to the user, used to assigned to the specific stream.
          device_index (int): selected device index.
          device_type (int): selected device type.
    """
    torch._C._xpu_setStream(
        stream_id=stream_id,
        device_index=device_index,
        device_type=device_type,
    )


def set_stream(stream: Stream):
    r"""Set the current stream.This is a wrapper API to set the stream.
        Usage of this function is discouraged in favor of the ``stream``
        context manager.

    Args:
        stream (Stream): selected stream. This function is a no-op
            if this argument is ``None``.
    """
    if stream is None:
        return
    _lazy_init()
    _set_stream_by_id(
        stream_id=stream.stream_id,
        device_index=stream.device_index,
        device_type=stream.device_type,
    )


def current_stream(device: Optional[_device_t] = None) -> Stream:
    r"""Return the currently selected :class:`Stream` for a given device.

    Args:
        device (torch.device or int, optional): selected device. Returns
            the currently selected :class:`Stream` for the current device, given
            by :func:`~torch.xpu.current_device`, if :attr:`device` is ``None``
            (default).
    """
    _lazy_init()
    streamdata = torch._C._xpu_getCurrentStream(
        _get_device_index(device, optional=True)
    )
    return Stream(
        stream_id=streamdata[0], device_index=streamdata[1], device_type=streamdata[2]
    )


def synchronize(device: _device_t = None) -> None:
    r"""Wait for all kernels in all streams on a XPU device to complete.

    Args:
        device (torch.device or int, optional): device for which to synchronize.
            It uses the current device, given by :func:`~torch.xpu.current_device`,
            if :attr:`device` is ``None`` (default).
    """
    _lazy_init()
    device = _get_device_index(device)
    return torch._C._xpu_synchronize(device)


__all__ = [
    "Stream",
    "StreamContext",
    "current_device",
    "current_stream",
    "device",
    "device_of",
    "device_count",
    "get_device_capability",
    "get_device_name",
    "get_device_properties",
<<<<<<< HEAD
    "get_stream",
    "has_half",
=======
>>>>>>> fcd5196c
    "init",
    "is_available",
    "is_bf16_supported",
    "is_initialized",
    "set_device",
    "set_stream",
    "stream",
    "streams",
    "synchronize",
]<|MERGE_RESOLUTION|>--- conflicted
+++ resolved
@@ -355,11 +355,7 @@
     "get_device_capability",
     "get_device_name",
     "get_device_properties",
-<<<<<<< HEAD
     "get_stream",
-    "has_half",
-=======
->>>>>>> fcd5196c
     "init",
     "is_available",
     "is_bf16_supported",
