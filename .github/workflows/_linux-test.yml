name: linux-test

on:
  workflow_call:
    inputs:
      build-environment:
        required: true
        type: string
        description: Top-level label for what's being built/tested.
      test-matrix:
        required: true
        type: string
        description: JSON description of what test configs to run.
      docker-image:
        required: true
        type: string
        description: Docker image to run in.
      sync-tag:
        required: false
        type: string
        default: ""
        description: |
          If this is set, our linter will use this to make sure that every other
          job with the same `sync-tag` is identical.
      timeout-minutes:
        required: false
        type: number
        default: 240
        description: |
          Set the maximum (in minutes) how long the workflow should take to finish
      use-gha:
        required: false
        type: string
        default: ""
        description: If set to any value, upload to GHA. Otherwise upload to S3.

env:
  GIT_DEFAULT_BRANCH: ${{ github.event.repository.default_branch }}

jobs:
  # This needs to be run right before the test starts so that it can gather the
  # latest labels from the PR
  filter:
    runs-on: [self-hosted, linux.large]
    outputs:
      test-matrix: ${{ steps.filter.outputs.test-matrix }}
      is-test-matrix-empty: ${{ steps.filter.outputs.is-test-matrix-empty }}
      keep-going: ${{ steps.filter.outputs.keep-going }}
    steps:
      - name: Checkout PyTorch
        uses: pytorch/pytorch/.github/actions/checkout-pytorch@master
        with:
          fetch-depth: 1
          submodules: false

      - name: Select all requested test configurations
        id: filter
        uses: ./.github/actions/filter-test-configs
        with:
          github-token: ${{ secrets.GITHUB_TOKEN }}
          test-matrix: ${{ inputs.test-matrix }}

  test:
    needs: filter
    # Don't run on forked repos or empty test matrix
    if: github.repository_owner == 'pytorch' && needs.filter.outputs.is-test-matrix-empty == 'False'
    strategy:
      matrix: ${{ fromJSON(needs.filter.outputs.test-matrix) }}
      fail-fast: false
    runs-on: ${{ matrix.runner }}
    timeout-minutes: ${{ inputs.timeout-minutes }}
    steps:
      - name: Setup SSH (Click me for login details)
        uses: pytorch/test-infra/.github/actions/setup-ssh@main
        if: ${{ !contains(matrix.runner, 'gcp.a100') }}
        with:
          github-secret: ${{ secrets.GITHUB_TOKEN }}
          instructions: |
            All testing is done inside the container, to start an interactive session run:
              docker exec -it $(docker container ps --format '{{.ID}}') bash

      - name: Checkout PyTorch
        uses: pytorch/pytorch/.github/actions/checkout-pytorch@master

      - name: Setup Linux
        uses: ./.github/actions/setup-linux

      - name: Pull docker image
        uses: pytorch/test-infra/.github/actions/pull-docker-image@main
        with:
          docker-image: ${{ inputs.docker-image }}

      - name: Install nvidia driver, nvidia-docker runtime, set GPU_FLAG
        uses: pytorch/test-infra/.github/actions/setup-nvidia@main
        if: contains(inputs.build-environment, 'cuda') && !contains(matrix.config, 'nogpu')

      - name: Start monitoring script
        id: monitor-script
        shell: bash
        continue-on-error: true
        run: |
          python3 -m pip install psutil==5.9.1 nvidia-ml-py==11.525.84
          python3 -m tools.stats.monitor > usage_log.txt 2>&1 &
          echo "monitor-script-pid=${!}" >> "${GITHUB_OUTPUT}"

      - name: Download build artifacts
        uses: ./.github/actions/download-build-artifacts
        with:
          name: ${{ inputs.build-environment }}

      - name: Parse ref
        id: parse-ref
        run: .github/scripts/parse_ref.py

      - name: Set Test step time
        id: test-timeout
        shell: bash
        env:
          JOB_TIMEOUT: ${{ inputs.timeout-minutes }}
        run: |
          echo "timeout=$((JOB_TIMEOUT-30))" >> "${GITHUB_OUTPUT}"

      - name: Test
        id: test
        timeout-minutes: ${{ fromJson(steps.test-timeout.outputs.timeout) }}
        env:
          BUILD_ENVIRONMENT: ${{ inputs.build-environment }}
          PR_NUMBER: ${{ github.event.pull_request.number }}
          BRANCH: ${{ steps.parse-ref.outputs.branch }}
          SHA1: ${{ github.event.pull_request.head.sha || github.sha }}
          BASE_SHA: ${{ github.event.pull_request.base.sha || github.sha }}
          PYTORCH_RETRY_TEST_CASES: 1
          PYTORCH_OVERRIDE_FLAKY_SIGNAL: 1
          TEST_CONFIG: ${{ matrix.config }}
          SHARD_NUMBER: ${{ matrix.shard }}
          NUM_TEST_SHARDS: ${{ matrix.num_shards }}
          PR_BODY: ${{ github.event.pull_request.body }}
          CONTINUE_THROUGH_ERROR: ${{ needs.filter.outputs.keep-going }}
          SCCACHE_BUCKET: ossci-compiler-cache-circleci-v2
          SCCACHE_S3_KEY_PREFIX: ${{ github.workflow }}
          SHM_SIZE: ${{ contains(inputs.build-environment, 'cuda') && '2g' || '1g' }}
          DOCKER_IMAGE: ${{ inputs.docker-image }}
          XLA_CUDA: ${{ contains(inputs.build-environment, 'xla') && '0' || '' }}
          XLA_CLANG_CACHE_S3_BUCKET_NAME: ossci-compiler-clang-cache-circleci-xla
          PYTORCH_TEST_CUDA_MEM_LEAK_CHECK: ${{ matrix.mem_leak_check && '1' || '0' }}
          PYTORCH_TEST_RERUN_DISABLED_TESTS: ${{ matrix.rerun_disabled_tests && '1' || '0' }}
        run: |
          set -x

          if [[ $TEST_CONFIG == 'multigpu' ]]; then
            TEST_COMMAND=.ci/pytorch/multigpu-test.sh
          elif [[ $BUILD_ENVIRONMENT == *onnx* ]]; then
            TEST_COMMAND=.ci/onnx/test.sh
          else
            TEST_COMMAND=.ci/pytorch/test.sh
          fi

          COMMIT_MESSAGES=$(git cherry -v "origin/${GIT_DEFAULT_BRANCH:-master}")

          # sanitize the input commit message and PR body here:
          #
          # trim all new lines from commit messages + PR_BODY to avoid issues with batch environment
          # variable copying. see https://github.com/pytorch/pytorch/pull/80043#issuecomment-1167796028
          COMMIT_MESSAGES="${COMMIT_MESSAGES//[$'\n\r']}"
          PR_BODY="${PR_BODY//[$'\n\r']}"

          # then trim all special characters like single and double quotes to avoid unescaped inputs to
          # wreak havoc internally
          export COMMIT_MESSAGES="${COMMIT_MESSAGES//[\'\"]}"
          export PR_BODY="${PR_BODY//[\'\"]}"

          # detached container should get cleaned up by teardown_ec2_linux
          # TODO: Stop building test binaries as part of the build phase
          # Used for GPU_FLAG since that doesn't play nice
          # shellcheck disable=SC2086,SC2090
          container_name=$(docker run \
            ${GPU_FLAG:-} \
            -e BUILD_ENVIRONMENT \
            -e PR_NUMBER \
            -e GITHUB_ACTIONS \
            -e BASE_SHA \
            -e BRANCH \
            -e SHA1 \
            -e AWS_DEFAULT_REGION \
            -e IN_WHEEL_TEST \
            -e SHARD_NUMBER \
            -e TEST_CONFIG \
            -e NUM_TEST_SHARDS \
            -e PR_BODY \
            -e COMMIT_MESSAGES \
            -e CONTINUE_THROUGH_ERROR \
            -e PYTORCH_RETRY_TEST_CASES \
            -e PYTORCH_OVERRIDE_FLAKY_SIGNAL \
            -e PR_LABELS \
            -e MAX_JOBS="$(nproc --ignore=2)" \
            -e SCCACHE_BUCKET \
            -e SCCACHE_S3_KEY_PREFIX \
            -e XLA_CUDA \
            -e XLA_CLANG_CACHE_S3_BUCKET_NAME \
            -e PYTORCH_TEST_CUDA_MEM_LEAK_CHECK \
            -e PYTORCH_TEST_RERUN_DISABLED_TESTS \
            -e SKIP_SCCACHE_INITIALIZATION=1 \
            --env-file="/tmp/github_env_${GITHUB_RUN_ID}" \
            --ulimit stack=10485760:83886080 \
            --security-opt seccomp=unconfined \
            --cap-add=SYS_PTRACE \
            --ipc=host \
            --shm-size="${SHM_SIZE}" \
            --tty \
            --detach \
            --name="${container_name}" \
            --user jenkins \
            -v "${GITHUB_WORKSPACE}:/var/lib/jenkins/workspace" \
            -w /var/lib/jenkins/workspace \
            "${DOCKER_IMAGE}"
          )
          echo "DOCKER_CONTAINER_ID=${container_name}" >> "${GITHUB_ENV}"
          docker exec -t "${container_name}" sh -c "pip install $(echo dist/*.whl)[opt-einsum] && ${TEST_COMMAND}"

      - name: Print remaining test logs
        shell: bash
        if: always()
        run: |
          cat test/**/*.log || true

      - name: Get workflow job id
        id: get-job-id
        uses: ./.github/actions/get-workflow-job-id
        if: always()
        with:
          github-token: ${{ secrets.GITHUB_TOKEN }}

      - name: Stop monitoring script
        if: always() && steps.monitor-script.outputs.monitor-script-pid
        shell: bash
        continue-on-error: true
        env:
          MONITOR_SCRIPT_PID: ${{ steps.monitor-script.outputs.monitor-script-pid }}
        run: |
          kill "$MONITOR_SCRIPT_PID"

      - name: Upload test artifacts
        uses: ./.github/actions/upload-test-artifacts
        if: always() && steps.test.conclusion && steps.test.conclusion != 'skipped'
        with:
          file-suffix: ${{ github.job }}-${{ matrix.config }}-${{ matrix.shard }}-${{ matrix.num_shards }}-${{ matrix.runner }}_${{ steps.get-job-id.outputs.job-id }}
          use-gha: ${{ inputs.use-gha }}

      - name: Collect backtraces from coredumps (if any)
        if: always()
        run: |
          # shellcheck disable=SC2156
          find . -iname "core.[1-9]*" -exec docker exec "${DOCKER_CONTAINER_ID}" sh -c "gdb python {} -ex 'bt' -ex 'q'" \;

      - name: Store Core dumps on S3
        uses: seemethere/upload-artifact-s3@v5
        if: failure()
        with:
          name: coredumps-${{ matrix.config }}-${{ matrix.shard }}-${{ matrix.num_shards }}-${{ matrix.runner }}
          retention-days: 14
          if-no-files-found: ignore
          path: ./**/core.[1-9]*

      - name: Teardown Linux
        uses: pytorch/test-infra/.github/actions/teardown-linux@main
<<<<<<< HEAD
        if: always()
=======
        if: always()

      # NB: We are currently having an intermittent GPU-related issue on G5 runners with
      # A10G GPU. Once this happens, trying to reset the GPU as done in setup-nvidia does
      # not seem to help. Here are some symptoms:
      #   * Calling nvidia-smi timeouts after 60 second
      #   * Fail to run nvidia-smi with an unable to determine the device handle for GPU
      #     unknown error
      #   * Test fails with a missing CUDA GPU error when initializing CUDA in PyTorch
      #   * Run docker --gpus all fails with error response from daemon
      #
      # As both the root cause and recovery path are unclear, let's take the runner out of
      # service so that it doesn't get any more jobs
      - name: Check NVIDIA driver installation step
        if: failure() && steps.install-nvidia-driver.outcome && steps.install-nvidia-driver.outcome != 'skipped'
        shell: bash
        env:
          RUNNER_WORKSPACE: ${{ runner.workspace }}
        run: |
          set +e
          set -x

          nvidia-smi
          # NB: Surprisingly, nvidia-smi command returns successfully with return code 0 even in
          # the case where the driver has already crashed as it still can get the driver version
          # and some basic information like the bus ID.  However, the rest of the information
          # would be missing (ERR!), for example:
          #
          # +-----------------------------------------------------------------------------+
          # | NVIDIA-SMI 525.89.02    Driver Version: 525.89.02    CUDA Version: 12.0     |
          # |-------------------------------+----------------------+----------------------+
          # | GPU  Name        Persistence-M| Bus-Id        Disp.A | Volatile Uncorr. ECC |
          # | Fan  Temp  Perf  Pwr:Usage/Cap|         Memory-Usage | GPU-Util  Compute M. |
          # |                               |                      |               MIG M. |
          # |===============================+======================+======================|
          # |   0  ERR!                Off  | 00000000:00:1E.0 Off |                 ERR! |
          # |ERR!  ERR! ERR!    ERR! / ERR! |   4184MiB / 23028MiB |    ERR!      Default |
          # |                               |                      |                 ERR! |
          # +-------------------------------+----------------------+----------------------+
          #
          # +-----------------------------------------------------------------------------+
          # | Processes:                                                                  |
          # |  GPU   GI   CI        PID   Type   Process name                  GPU Memory |
          # |        ID   ID                                                   Usage      |
          # |=============================================================================|
          # +-----------------------------------------------------------------------------+
          #
          # This should be reported as a failure instead as it will guarantee to fail when
          # Docker tries to run with --gpus all
          #
          # So, the correct check here is to query one of the missing piece of info like
          # GPU name, so that the command can fail accordingly
          nvidia-smi --query-gpu=gpu_name --format=csv,noheader --id=0
          NVIDIA_SMI_STATUS=$?

          # These are acceptable return code from nvidia-smi as copied from setup-nvidia GitHub action
          if [ "$NVIDIA_SMI_STATUS" -ne 0 ] && [ "$NVIDIA_SMI_STATUS" -ne 14 ]; then
            echo "NVIDIA driver installation has failed, shutting down the runner..."
            .github/scripts/stop_runner_service.sh
          fi

          # For runner with multiple GPUs, we also want to confirm that the number of GPUs are the
          # power of 2, i.e. 1, 2, 4, or 8. This is to avoid flaky test issue when one GPU fails
          # https://github.com/pytorch/test-infra/issues/4000
          GPU_COUNT=$(nvidia-smi --list-gpus | wc -l)
          NVIDIA_SMI_STATUS=$?

          # These are acceptable return code from nvidia-smi as copied from setup-nvidia GitHub action
          if [ "$NVIDIA_SMI_STATUS" -ne 0 ] && [ "$NVIDIA_SMI_STATUS" -ne 14 ]; then
            echo "NVIDIA driver installation has failed, shutting down the runner..."
            .github/scripts/stop_runner_service.sh
          fi

          # Check the GPU count to be a power of 2
          if [ "$GPU_COUNT" -le 8 ] && [ "$GPU_COUNT" -ne 1 ] && [ "$GPU_COUNT" -ne 2 ] && [ "$GPU_COUNT" -ne 4 ] && [ "$GPU_COUNT" -ne 8 ]; then
            echo "NVIDIA driver detects $GPU_COUNT GPUs. The runner has a broken GPU, shutting it down..."
            .github/scripts/stop_runner_service.sh
          fi
>>>>>>> 28621208
<|MERGE_RESOLUTION|>--- conflicted
+++ resolved
@@ -91,8 +91,16 @@
           docker-image: ${{ inputs.docker-image }}
 
       - name: Install nvidia driver, nvidia-docker runtime, set GPU_FLAG
+        id: install-nvidia-driver
         uses: pytorch/test-infra/.github/actions/setup-nvidia@main
         if: contains(inputs.build-environment, 'cuda') && !contains(matrix.config, 'nogpu')
+
+      - name: Lock NVIDIA A100 40GB Frequency
+        run: |
+          sudo nvidia-smi -pm 1
+          sudo nvidia-smi -ac 1215,1410
+          nvidia-smi
+        if: contains(matrix.runner, 'a100')
 
       - name: Start monitoring script
         id: monitor-script
@@ -219,7 +227,7 @@
 
       - name: Print remaining test logs
         shell: bash
-        if: always()
+        if: always() && steps.test.conclusion
         run: |
           cat test/**/*.log || true
 
@@ -263,9 +271,6 @@
 
       - name: Teardown Linux
         uses: pytorch/test-infra/.github/actions/teardown-linux@main
-<<<<<<< HEAD
-        if: always()
-=======
         if: always()
 
       # NB: We are currently having an intermittent GPU-related issue on G5 runners with
@@ -343,5 +348,4 @@
           if [ "$GPU_COUNT" -le 8 ] && [ "$GPU_COUNT" -ne 1 ] && [ "$GPU_COUNT" -ne 2 ] && [ "$GPU_COUNT" -ne 4 ] && [ "$GPU_COUNT" -ne 8 ]; then
             echo "NVIDIA driver detects $GPU_COUNT GPUs. The runner has a broken GPU, shutting it down..."
             .github/scripts/stop_runner_service.sh
-          fi
->>>>>>> 28621208
+          fi